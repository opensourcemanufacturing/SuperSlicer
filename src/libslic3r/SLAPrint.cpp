--- conflicted
+++ resolved
@@ -615,15 +615,9 @@
     return scfg;
 }
 
-<<<<<<< HEAD
-sla::PoolConfig::EmbedObject builtin_pad_cfg(const SLAPrintObjectConfig& c) {
-    sla::PoolConfig::EmbedObject ret;
-    
-=======
 sla::PadConfig::EmbedObject builtin_pad_cfg(const SLAPrintObjectConfig& c) {
     sla::PadConfig::EmbedObject ret;
-
->>>>>>> 5e3e5492
+    
     ret.enabled = is_zero_elevation(c);
     
     if(ret.enabled) {
@@ -643,20 +637,11 @@
 
     pcfg.wall_thickness_mm = c.pad_wall_thickness.getFloat();
     pcfg.wall_slope = c.pad_wall_slope.getFloat() * PI / 180.0;
-<<<<<<< HEAD
     
-    // We do not support radius for now
-    pcfg.edge_radius_mm = 0.0; //c.pad_edge_radius.getFloat();
-    
-    pcfg.max_merge_distance_mm = c.pad_max_merge_distance.getFloat();
-    pcfg.min_wall_height_mm = c.pad_wall_height.getFloat();
-=======
-
     pcfg.max_merge_dist_mm = c.pad_max_merge_distance.getFloat();
     pcfg.wall_height_mm = c.pad_wall_height.getFloat();
     pcfg.brim_size_mm = c.pad_brim_size.getFloat();
->>>>>>> 5e3e5492
-
+    
     // set builtin pad implicitly ON
     pcfg.embed_object = builtin_pad_cfg(c);
     
@@ -687,15 +672,6 @@
 
         sla::SupportConfig cfg = make_support_cfg(po->config());
 
-<<<<<<< HEAD
-        double pinhead_width =
-                2 * cfg.head_front_radius_mm +
-                cfg.head_width_mm +
-                2 * cfg.head_back_radius_mm -
-                cfg.head_penetration_mm;
-        
-=======
->>>>>>> 5e3e5492
         double elv = cfg.object_elevation_mm;
         
         sla::PadConfig padcfg = make_pad_cfg(po->config());
@@ -942,23 +918,9 @@
                                    ? po.m_config.pad_wall_thickness.getFloat()
                                    : po.m_config.support_base_height.getFloat();
 
-<<<<<<< HEAD
-            // get iterator to the reorganized vector end
-            auto endit = std::remove_if(
-                pts.begin(),
-                pts.end(),
-                [tolerance, gnd](const sla::SupportPoint &sp) {
-                    double diff = std::abs(gnd - double(sp.pos(Z)));
-                    return diff <= tolerance;
-                });
-            
-            // erase all elements after the new end
-            pts.erase(endit, pts.end());
-=======
             remove_bottom_points(po.m_supportdata->pts,
                                  po.m_supportdata->emesh.ground_level(),
                                  tolerance);
->>>>>>> 5e3e5492
         }
     };
 
@@ -966,28 +928,7 @@
     auto support_tree = [this, ostepd](SLAPrintObject& po)
     {
         if(!po.m_supportdata) return;
-<<<<<<< HEAD
         
-        sla::PoolConfig pcfg = make_pool_config(po.m_config);
-
-        if (pcfg.embed_object)
-            po.m_supportdata->emesh.ground_level_offset(
-                pcfg.min_wall_thickness_mm);
-
-        if(!po.m_config.supports_enable.getBool()) {
-            
-            // Generate empty support tree. It can still host a pad
-            po.m_supportdata->support_tree_ptr.reset(
-                    new SLASupportTree(po.m_supportdata->emesh.ground_level()));
-            
-            return;
-        }
-
-        sla::SupportConfig scfg = make_support_cfg(po.m_config);
-        sla::Controller ctl;
-
-=======
-
         sla::PadConfig pcfg = make_pad_cfg(po.m_config);
 
         if (pcfg.embed_object)
@@ -995,7 +936,6 @@
         
         po.m_supportdata->cfg = make_support_cfg(po.m_config);
         
->>>>>>> 5e3e5492
         // scaling for the sub operations
         double d = ostepd * OBJ_STEP_LEVELS[slaposSupportTree] / 100.0;
         double init = m_report_status.status();
@@ -1011,15 +951,9 @@
         ctl.stopcondition = [this]() { return canceled(); };
         ctl.cancelfn = [this]() { throw_if_canceled(); };
         
-<<<<<<< HEAD
-        po.m_supportdata->support_tree_ptr.reset(
-                    new SLASupportTree(po.m_supportdata->support_points,
-                                       po.m_supportdata->emesh, scfg, ctl));
-=======
         po.m_supportdata->create_support_tree(ctl);
         
         if (!po.m_config.supports_enable.getBool()) return;
->>>>>>> 5e3e5492
 
         throw_if_canceled();
 
@@ -1470,13 +1404,7 @@
         double dstatus = m_report_status.status();
 
         SpinMutex slck;
-<<<<<<< HEAD
-
-        auto orientation = get_printer_orientation();
-
-=======
-        
->>>>>>> 5e3e5492
+
         // procedure to process one height level. This will run in parallel
         auto lvlfn =
         [this, &slck, &printer, increment, &dstatus, &pst]
@@ -1887,11 +1815,7 @@
     if (is_zero_elevation(m_config)) return 0.;
 
     bool has_supports = is_step_done(slaposSupportTree);
-<<<<<<< HEAD
-    bool has_pad = is_step_done(slaposBasePool);
-=======
     bool has_pad      = is_step_done(slaposPad);
->>>>>>> 5e3e5492
 
     if(!has_supports && !has_pad)
         return 0;
