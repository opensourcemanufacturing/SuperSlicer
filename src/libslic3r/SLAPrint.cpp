--- conflicted
+++ resolved
@@ -72,25 +72,6 @@
 
 sla::PadConfig::EmbedObject builtin_pad_cfg(const SLAPrintObjectConfig& c)
 {
-<<<<<<< HEAD
-    30,     // slaposObjectSlice,
-    20,     // slaposSupportPoints,
-    10,     // slaposSupportTree,
-    10,     // slaposPad,
-    30,     // slaposSliceSupports,
-};
-
-// Object step to status label. The labels are localized at the time of calling, thus supporting language switching.
-std::string OBJ_STEP_LABELS(size_t idx) 
-{
-    switch (idx) {
-    case slaposObjectSlice:     return L("Slicing model");
-    case slaposSupportPoints:   return L("Generating support points");
-    case slaposSupportTree:     return L("Generating support tree");
-    case slaposPad:             return L("Generating pad");
-    case slaposSliceSupports:   return L("Slicing supports");
-    default:;
-=======
     sla::PadConfig::EmbedObject ret;
     
     ret.enabled = is_zero_elevation(c);
@@ -102,7 +83,6 @@
         ret.stick_stride_mm      = c.pad_object_connector_stride.getFloat();
         ret.stick_penetration_mm = c.pad_object_connector_penetration
                                        .getFloat();
->>>>>>> d5bcddee
     }
     
     return ret;
@@ -478,10 +458,10 @@
             print_object->set_trafo(sla_trafo(model_object), model_object.instances.front()->is_left_handed());
 
             print_object->set_instances(std::move(new_instances));
-			
-			SLAPrintObjectConfig new_config = m_default_object_config;
-			normalize_and_apply_config(new_config, model_object.config);
-			print_object->config_apply(new_config, true);
+
+            SLAPrintObjectConfig new_config = m_default_object_config;
+            normalize_and_apply_config(new_config, model_object.config);
+            print_object->config_apply(new_config, true);
             print_objects_new.emplace_back(print_object);
             new_objects = true;
         }
@@ -622,90 +602,6 @@
     return this->PrintBase::output_filename(m_print_config.output_filename_format.value, ".sl1", filename_base, &config);
 }
 
-<<<<<<< HEAD
-namespace {
-
-bool is_zero_elevation(const SLAPrintObjectConfig &c) {
-    return c.pad_enable.getBool() && c.pad_around_object.getBool();
-}
-
-// Compile the argument for support creation from the static print config.
-sla::SupportConfig make_support_cfg(const SLAPrintObjectConfig& c) {
-    sla::SupportConfig scfg;
-    
-    scfg.enabled = c.supports_enable.getBool();
-    scfg.head_front_radius_mm = 0.5*c.support_head_front_diameter.getFloat();
-    scfg.head_back_radius_mm = 0.5*c.support_pillar_diameter.getFloat();
-    scfg.head_penetration_mm = c.support_head_penetration.getFloat();
-    scfg.head_width_mm = c.support_head_width.getFloat();
-    scfg.object_elevation_mm = is_zero_elevation(c) ?
-                                   0. : c.support_object_elevation.getFloat();
-    scfg.bridge_slope = c.support_critical_angle.getFloat() * PI / 180.0 ;
-    scfg.max_bridge_length_mm = c.support_max_bridge_length.getFloat();
-    scfg.max_pillar_link_distance_mm = c.support_max_pillar_link_distance.getFloat();
-    switch(c.support_pillar_connection_mode.getInt()) {
-    case slapcmZigZag:
-        scfg.pillar_connection_mode = sla::PillarConnectionMode::zigzag; break;
-    case slapcmCross:
-        scfg.pillar_connection_mode = sla::PillarConnectionMode::cross; break;
-    case slapcmDynamic:
-        scfg.pillar_connection_mode = sla::PillarConnectionMode::dynamic; break;
-    }
-    scfg.ground_facing_only = c.support_buildplate_only.getBool();
-    scfg.pillar_widening_factor = c.support_pillar_widening_factor.getFloat();
-    scfg.base_radius_mm = 0.5*c.support_base_diameter.getFloat();
-    scfg.base_height_mm = c.support_base_height.getFloat();
-    scfg.pillar_base_safety_distance_mm =
-        c.support_base_safety_distance.getFloat() < EPSILON ?
-        scfg.safety_distance_mm : c.support_base_safety_distance.getFloat();
-    
-    return scfg;
-}
-
-sla::PadConfig::EmbedObject builtin_pad_cfg(const SLAPrintObjectConfig& c) {
-    sla::PadConfig::EmbedObject ret;
-    
-    ret.enabled = is_zero_elevation(c);
-    
-    if(ret.enabled) {
-        ret.everywhere           = c.pad_around_object_everywhere.getBool();
-        ret.object_gap_mm        = c.pad_object_gap.getFloat();
-        ret.stick_width_mm       = c.pad_object_connector_width.getFloat();
-        ret.stick_stride_mm      = c.pad_object_connector_stride.getFloat();
-        ret.stick_penetration_mm = c.pad_object_connector_penetration
-                                    .getFloat();
-    }
-    
-    return ret;
-}
-
-sla::PadConfig make_pad_cfg(const SLAPrintObjectConfig& c) {
-    sla::PadConfig pcfg;
-
-    pcfg.wall_thickness_mm = c.pad_wall_thickness.getFloat();
-    pcfg.wall_slope = c.pad_wall_slope.getFloat() * PI / 180.0;
-    
-    pcfg.max_merge_dist_mm = c.pad_max_merge_distance.getFloat();
-    pcfg.wall_height_mm = c.pad_wall_height.getFloat();
-    pcfg.brim_size_mm = c.pad_brim_size.getFloat();
-    
-    // set builtin pad implicitly ON
-    pcfg.embed_object = builtin_pad_cfg(c);
-    
-    return pcfg;
-}
-
-bool validate_pad(const TriangleMesh &pad, const sla::PadConfig &pcfg) 
-{
-    // An empty pad can only be created if embed_object mode is enabled
-    // and the pad is not forced everywhere
-    return !pad.empty() || (pcfg.embed_object.enabled && !pcfg.embed_object.everywhere);
-}
-
-}
-
-=======
->>>>>>> d5bcddee
 std::string SLAPrint::validate() const
 {
     for(SLAPrintObject * po : m_objects) {
@@ -779,745 +675,8 @@
 
     // Assumption: at this point the print objects should be populated only with
     // the model objects we have to process and the instances are also filtered
-<<<<<<< HEAD
-
-    // shortcut to initial layer height
-    double ilhd = m_material_config.initial_layer_height.getFloat();
-    auto   ilh  = float(ilhd);
-
-    coord_t      ilhs     = scaled(ilhd);
-    const size_t objcount = m_objects.size();
-
-    static const unsigned min_objstatus = 0;   // where the per object operations start
-    static const unsigned max_objstatus = 50;  // where the per object operations end
-
-    // the coefficient that multiplies the per object status values which
-    // are set up for <0, 100>. They need to be scaled into the whole process
-    const double ostepd = (max_objstatus - min_objstatus) / (objcount * 100.0);
-
-    // The slicing will be performed on an imaginary 1D grid which starts from
-    // the bottom of the bounding box created around the supported model. So
-    // the first layer which is usually thicker will be part of the supports
-    // not the model geometry. Exception is when the model is not in the air
-    // (elevation is zero) and no pad creation was requested. In this case the
-    // model geometry starts on the ground level and the initial layer is part
-    // of it. In any case, the model and the supports have to be sliced in the
-    // same imaginary grid (the height vector argument to TriangleMeshSlicer).
-
-    // Slicing the model object. This method is oversimplified and needs to
-    // be compared with the fff slicing algorithm for verification
-    auto slice_model = [this, ilhs, ilh](SLAPrintObject& po) {
-        const TriangleMesh& mesh = po.transformed_mesh();
-
-        // We need to prepare the slice index...
-
-        double  lhd  = m_objects.front()->m_config.layer_height.getFloat();
-        float   lh   = float(lhd);
-        coord_t lhs  = scaled(lhd);
-        auto && bb3d = mesh.bounding_box();
-        double  minZ = bb3d.min(Z) - po.get_elevation();
-        double  maxZ = bb3d.max(Z);
-        auto    minZf = float(minZ);
-        coord_t minZs = scaled(minZ);
-        coord_t maxZs = scaled(maxZ);
-
-        po.m_slice_index.clear();
-        
-        size_t cap = size_t(1 + (maxZs - minZs - ilhs) / lhs);
-        po.m_slice_index.reserve(cap);
-        
-        po.m_slice_index.emplace_back(minZs + ilhs, minZf + ilh / 2.f, ilh);
-
-        for(coord_t h = minZs + ilhs + lhs; h <= maxZs; h += lhs)
-            po.m_slice_index.emplace_back(h, unscale<float>(h) - lh / 2.f, lh);
-       
-        // Just get the first record that is from the model:
-        auto slindex_it =
-                po.closest_slice_record(po.m_slice_index, float(bb3d.min(Z)));
-
-        if(slindex_it == po.m_slice_index.end())
-            //TRN To be shown at the status bar on SLA slicing error.
-            throw std::runtime_error(
-                L("Slicing had to be stopped due to an internal error: "
-                  "Inconsistent slice index."));
-
-        po.m_model_height_levels.clear();
-        po.m_model_height_levels.reserve(po.m_slice_index.size());
-        for(auto it = slindex_it; it != po.m_slice_index.end(); ++it)
-            po.m_model_height_levels.emplace_back(it->slice_level());
-
-        TriangleMeshSlicer slicer(float(po.config().slice_closing_radius.value),0);
-        slicer.init(&mesh, [](){});
-
-        po.m_model_slices.clear();
-        slicer.slice(po.m_model_height_levels,
-                     &po.m_model_slices,
-                     [this](){ throw_if_canceled(); });
-
-        auto mit = slindex_it;
-        double doffs = m_printer_config.absolute_correction.getFloat();
-        coord_t clpr_offs = scaled(doffs);
-        for(size_t id = 0;
-            id < po.m_model_slices.size() && mit != po.m_slice_index.end();
-            id++)
-        {
-            // We apply the printer correction offset here.
-            if(clpr_offs != 0)
-                po.m_model_slices[id] = 
-                        offset_ex(po.m_model_slices[id], float(clpr_offs));
-            
-            mit->set_model_slice_idx(po, id); ++mit;
-        }
-
-        if(po.m_config.supports_enable.getBool() ||
-           po.m_config.pad_enable.getBool())
-        {
-            po.m_supportdata.reset(
-                new SLAPrintObject::SupportData(po.transformed_mesh()) );
-        }
-    };
-
-    // In this step we check the slices, identify island and cover them with
-    // support points. Then we sprinkle the rest of the mesh.
-    auto support_points = [this, ostepd](SLAPrintObject& po) {
-        // If supports are disabled, we can skip the model scan.
-        if(!po.m_config.supports_enable.getBool()) return;
-
-        if (!po.m_supportdata)
-            po.m_supportdata.reset(
-                new SLAPrintObject::SupportData(po.transformed_mesh()));
-
-        const ModelObject& mo = *po.m_model_object;
-
-        BOOST_LOG_TRIVIAL(debug) << "Support point count "
-                                 << mo.sla_support_points.size();
-
-        // Unless the user modified the points or we already did the calculation, we will do
-        // the autoplacement. Otherwise we will just blindly copy the frontend data
-        // into the backend cache.
-        if (mo.sla_points_status != sla::PointsStatus::UserModified) {
-
-            // Hypothetical use of the slice index:
-            // auto bb = po.transformed_mesh().bounding_box();
-            // auto range = po.get_slice_records(bb.min(Z));
-            // std::vector<float> heights; heights.reserve(range.size());
-            // for(auto& record : range) heights.emplace_back(record.slice_level());
-
-            // calculate heights of slices (slices are calculated already)
-            const std::vector<float>& heights = po.m_model_height_levels;
-
-            this->throw_if_canceled();
-            SLAAutoSupports::Config config;
-            const SLAPrintObjectConfig& cfg = po.config();
-
-            // the density config value is in percents:
-            config.density_relative = float(cfg.support_points_density_relative / 100.f);
-            config.minimal_distance = float(cfg.support_points_minimal_distance);
-            config.head_diameter    = float(cfg.support_head_front_diameter);
-
-            // scaling for the sub operations
-            double d = ostepd * OBJ_STEP_LEVELS[slaposSupportPoints] / 100.0;
-            double init = m_report_status.status();
-
-            auto statuscb = [this, d, init](unsigned st)
-            {
-                double current = init + st * d;
-                if(std::round(m_report_status.status()) < std::round(current))
-                    m_report_status(*this, current,
-                                    OBJ_STEP_LABELS(slaposSupportPoints));
-
-            };
-
-            // Construction of this object does the calculation.
-            this->throw_if_canceled();
-            SLAAutoSupports auto_supports(po.m_supportdata->emesh,
-                                          po.get_model_slices(),
-                                          heights,
-                                          config,
-                                          [this]() { throw_if_canceled(); },
-                                          statuscb);
-
-            // Now let's extract the result.
-            const std::vector<sla::SupportPoint>& points = auto_supports.output();
-            this->throw_if_canceled();
-            po.m_supportdata->pts = points;
-
-            BOOST_LOG_TRIVIAL(debug) << "Automatic support points: "
-                                     << po.m_supportdata->pts.size();
-
-            // Using RELOAD_SLA_SUPPORT_POINTS to tell the Plater to pass
-            // the update status to GLGizmoSlaSupports
-            m_report_status(*this,
-                            -1,
-                            L("Generating support points"),
-                            SlicingStatus::RELOAD_SLA_SUPPORT_POINTS);
-        }
-        else {
-            // There are either some points on the front-end, or the user
-            // removed them on purpose. No calculation will be done.
-            po.m_supportdata->pts = po.transformed_support_points();
-        }
-        
-        // If the zero elevation mode is engaged, we have to filter out all the
-        // points that are on the bottom of the object
-        if (is_zero_elevation(po.config())) {
-            double tolerance = po.config().pad_enable.getBool()
-                                   ? po.m_config.pad_wall_thickness.getFloat()
-                                   : po.m_config.support_base_height.getFloat();
-
-            remove_bottom_points(po.m_supportdata->pts,
-                                 po.m_supportdata->emesh.ground_level(),
-                                 tolerance);
-        }
-    };
-
-    // In this step we create the supports
-    auto support_tree = [this, ostepd](SLAPrintObject& po)
-    {
-        if(!po.m_supportdata) return;
-        
-        sla::PadConfig pcfg = make_pad_cfg(po.m_config);
-
-        if (pcfg.embed_object)
-            po.m_supportdata->emesh.ground_level_offset(pcfg.wall_thickness_mm);
-        
-        po.m_supportdata->cfg = make_support_cfg(po.m_config);
-        
-        // scaling for the sub operations
-        double d = ostepd * OBJ_STEP_LEVELS[slaposSupportTree] / 100.0;
-        double init = m_report_status.status();
-        JobController ctl;
-
-        ctl.statuscb = [this, d, init](unsigned st, const std::string &logmsg) {
-            double current = init + st * d;
-            if (std::round(m_report_status.status()) < std::round(current))
-                m_report_status(*this, current,
-                                OBJ_STEP_LABELS(slaposSupportTree),
-                                SlicingStatus::DEFAULT, logmsg);
-        };
-        ctl.stopcondition = [this]() { return canceled(); };
-        ctl.cancelfn = [this]() { throw_if_canceled(); };
-        
-        po.m_supportdata->create_support_tree(ctl);
-        
-        if (!po.m_config.supports_enable.getBool()) return;
-
-        throw_if_canceled();
-
-        // Create the unified mesh
-        auto rc = SlicingStatus::RELOAD_SCENE;
-
-        // This is to prevent "Done." being displayed during merged_mesh()
-        m_report_status(*this, -1, L("Visualizing supports"));
-
-        BOOST_LOG_TRIVIAL(debug) << "Processed support point count "
-                                 << po.m_supportdata->pts.size();
-
-        // Check the mesh for later troubleshooting.
-        if(po.support_mesh().empty())
-            BOOST_LOG_TRIVIAL(warning) << "Support mesh is empty";
-
-        m_report_status(*this, -1, L("Visualizing supports"), rc);
-    };
-
-    // This step generates the sla base pad
-    auto generate_pad = [this](SLAPrintObject& po) {
-        // this step can only go after the support tree has been created
-        // and before the supports had been sliced. (or the slicing has to be
-        // repeated)
-
-        if(po.m_config.pad_enable.getBool())
-        {
-            // Get the distilled pad configuration from the config
-            sla::PadConfig pcfg = make_pad_cfg(po.m_config);
-
-            ExPolygons bp; // This will store the base plate of the pad.
-            double   pad_h             = pcfg.full_height();
-            const TriangleMesh &trmesh = po.transformed_mesh();
-
-            // This call can get pretty time consuming
-            auto thrfn = [this](){ throw_if_canceled(); };
-
-            if (!po.m_config.supports_enable.getBool() || pcfg.embed_object) {
-                // No support (thus no elevation) or zero elevation mode
-                // we sometimes call it "builtin pad" is enabled so we will
-                // get a sample from the bottom of the mesh and use it for pad
-                // creation.
-                sla::pad_blueprint(trmesh, bp, float(pad_h),
-                               float(po.m_config.layer_height.getFloat()),
-                               thrfn);
-            }
-
-            po.m_supportdata->support_tree_ptr->add_pad(bp, pcfg);
-            auto &pad_mesh = po.m_supportdata->support_tree_ptr->retrieve_mesh(MeshType::Pad);
-            
-            if (!validate_pad(pad_mesh, pcfg))
-                throw std::runtime_error(
-                    L("No pad can be generated for this model with the "
-                      "current configuration"));
-
-        } else if(po.m_supportdata && po.m_supportdata->support_tree_ptr) {
-            po.m_supportdata->support_tree_ptr->remove_pad();
-        }
-
-        po.throw_if_canceled();
-        auto rc = SlicingStatus::RELOAD_SCENE;
-        m_report_status(*this, -1, L("Visualizing supports"), rc);
-    };
-
-    // Slicing the support geometries similarly to the model slicing procedure.
-    // If the pad had been added previously (see step "base_pool" than it will
-    // be part of the slices)
-    auto slice_supports = [this](SLAPrintObject& po) {
-        auto& sd = po.m_supportdata;
-
-        if(sd) sd->support_slices.clear();
-
-        // Don't bother if no supports and no pad is present.
-        if (!po.m_config.supports_enable.getBool() &&
-            !po.m_config.pad_enable.getBool())
-            return;
-
-        if(sd && sd->support_tree_ptr) {
-
-            std::vector<float> heights; heights.reserve(po.m_slice_index.size());
-
-            for(auto& rec : po.m_slice_index) {
-                heights.emplace_back(rec.slice_level());
-            }
-
-            sd->support_slices = sd->support_tree_ptr->slice(
-                        heights, float(po.config().slice_closing_radius.value));
-        }
-
-        double doffs = m_printer_config.absolute_correction.getFloat();
-        coord_t clpr_offs = scaled(doffs);
-        for(size_t i = 0;
-            i < sd->support_slices.size() && i < po.m_slice_index.size();
-            ++i)
-        {
-            // We apply the printer correction offset here.
-            if(clpr_offs != 0)
-                sd->support_slices[i] =
-                    offset_ex(sd->support_slices[i], float(clpr_offs));
-            
-            po.m_slice_index[i].set_support_slice_idx(po, i);
-        }
-
-        // Using RELOAD_SLA_PREVIEW to tell the Plater to pass the update
-        // status to the 3D preview to load the SLA slices.
-        m_report_status(*this, -2, "", SlicingStatus::RELOAD_SLA_PREVIEW);
-    };
-
-    // Merging the slices from all the print objects into one slice grid and
-    // calculating print statistics from the merge result.
-    auto merge_slices_and_eval_stats = [this, ilhs]() {
-
-        // clear the rasterizer input
-        m_printer_input.clear();
-
-        size_t mx = 0;
-        for(SLAPrintObject * o : m_objects) {
-            if(auto m = o->get_slice_index().size() > mx) mx = m;
-        }
-
-        m_printer_input.reserve(mx);
-
-        auto eps = coord_t(SCALED_EPSILON);
-
-        for(SLAPrintObject * o : m_objects) {
-            coord_t gndlvl = o->get_slice_index().front().print_level() - ilhs;
-
-            for(const SliceRecord& slicerecord : o->get_slice_index()) {
-                coord_t lvlid = slicerecord.print_level() - gndlvl;
-
-                // Neat trick to round the layer levels to the grid.
-                lvlid = eps * (lvlid / eps);
-
-                auto it = std::lower_bound(m_printer_input.begin(),
-                                           m_printer_input.end(),
-                                           PrintLayer(lvlid));
-
-                if(it == m_printer_input.end() || it->level() != lvlid)
-                    it = m_printer_input.insert(it, PrintLayer(lvlid));
-
-
-                it->add(slicerecord);
-            }
-        }
-
-        m_print_statistics.clear();
-
-        using ClipperPoint  = ClipperLib::IntPoint;
-        using ClipperPolygon = ClipperLib::Polygon; // see clipper_polygon.hpp in libnest2d
-        using ClipperPolygons = std::vector<ClipperPolygon>;
-        namespace sl = libnest2d::shapelike;    // For algorithms
-
-        // Set up custom union and diff functions for clipper polygons
-        auto polyunion = [] (const ClipperPolygons& subjects)
-        {
-            ClipperLib::Clipper clipper;
-
-            bool closed = true;
-
-            for(auto& path : subjects) {
-                clipper.AddPath(path.Contour, ClipperLib::ptSubject, closed);
-                clipper.AddPaths(path.Holes, ClipperLib::ptSubject, closed);
-            }
-
-            auto mode = ClipperLib::pftPositive;
-
-            return libnest2d::clipper_execute(clipper, ClipperLib::ctUnion, mode, mode);
-        };
-
-        auto polydiff = [](const ClipperPolygons& subjects, const ClipperPolygons& clips)
-        {
-            ClipperLib::Clipper clipper;
-
-            bool closed = true;
-
-            for(auto& path : subjects) {
-                clipper.AddPath(path.Contour, ClipperLib::ptSubject, closed);
-                clipper.AddPaths(path.Holes, ClipperLib::ptSubject, closed);
-            }
-
-            for(auto& path : clips) {
-                clipper.AddPath(path.Contour, ClipperLib::ptClip, closed);
-                clipper.AddPaths(path.Holes, ClipperLib::ptClip, closed);
-            }
-
-            auto mode = ClipperLib::pftPositive;
-
-            return libnest2d::clipper_execute(clipper, ClipperLib::ctDifference, mode, mode);
-        };
-
-        // libnest calculates positive area for clockwise polygons, Slic3r is in counter-clockwise
-        auto areafn = [](const ClipperPolygon& poly) { return - sl::area(poly); };
-
-        const double area_fill          = m_printer_config.area_fill.getFloat()*0.01;// 0.5 (50%);
-        const double fast_tilt          = m_printer_config.fast_tilt_time.getFloat();// 5.0;
-        const double slow_tilt          = m_printer_config.slow_tilt_time.getFloat();// 8.0;
-
-        const double init_exp_time      = m_material_config.initial_exposure_time.getFloat();
-        const double exp_time           = m_material_config.exposure_time.getFloat();
-
-        const int    fade_layers_cnt    = m_default_object_config.faded_layers.getInt();// 10 // [3;20]
-
-        const auto width                = scaled<double>(m_printer_config.display_width.getFloat());
-        const auto height               = scaled<double>(m_printer_config.display_height.getFloat());
-        const double display_area       = width*height;
-
-        // get polygons for all instances in the object
-        auto get_all_polygons =
-                [](const ExPolygons& input_polygons,
-                   const std::vector<SLAPrintObject::Instance>& instances,
-                   bool is_lefthanded)
-        {
-            ClipperPolygons polygons;
-            polygons.reserve(input_polygons.size() * instances.size());
-
-            for (const ExPolygon& polygon : input_polygons) {
-                if(polygon.contour.empty()) continue;
-
-                for (size_t i = 0; i < instances.size(); ++i)
-                {
-                    ClipperPolygon poly;
-
-                    // We need to reverse if is_lefthanded is true but
-                    bool needreverse = is_lefthanded;
-
-                    // should be a move
-                    poly.Contour.reserve(polygon.contour.size() + 1);
-
-                    auto& cntr = polygon.contour.points;
-                    if(needreverse)
-                        for(auto it = cntr.rbegin(); it != cntr.rend(); ++it)
-                            poly.Contour.emplace_back(it->x(), it->y());
-                    else
-                        for(auto& p : cntr)
-                            poly.Contour.emplace_back(p.x(), p.y());
-
-                    for(auto& h : polygon.holes) {
-                        poly.Holes.emplace_back();
-                        auto& hole = poly.Holes.back();
-                        hole.reserve(h.points.size() + 1);
-
-                        if(needreverse)
-                            for(auto it = h.points.rbegin(); it != h.points.rend(); ++it)
-                                hole.emplace_back(it->x(), it->y());
-                        else
-                            for(auto& p : h.points)
-                                hole.emplace_back(p.x(), p.y());
-                    }
-
-                    if(is_lefthanded) {
-                        for(auto& p : poly.Contour) p.X = -p.X;
-                        for(auto& h : poly.Holes) for(auto& p : h) p.X = -p.X;
-                    }
-
-                    sl::rotate(poly, double(instances[i].rotation));
-                    sl::translate(poly, ClipperPoint{instances[i].shift(X),
-                                                     instances[i].shift(Y)});
-
-                    polygons.emplace_back(std::move(poly));
-                }
-            }
-            return polygons;
-        };
-
-        double supports_volume(0.0);
-        double models_volume(0.0);
-
-        double estim_time(0.0);
-
-        size_t slow_layers = 0;
-        size_t fast_layers = 0;
-
-        const double delta_fade_time = (init_exp_time - exp_time) / (fade_layers_cnt + 1);
-        double fade_layer_time = init_exp_time;
-
-        SpinMutex mutex;
-        using Lock = std::lock_guard<SpinMutex>;
-
-        // Going to parallel:
-        auto printlayerfn = [this,
-                // functions and read only vars
-                get_all_polygons, polyunion, polydiff, areafn,
-                area_fill, display_area, exp_time, init_exp_time, fast_tilt, slow_tilt, delta_fade_time,
-
-                // write vars
-                &mutex, &models_volume, &supports_volume, &estim_time, &slow_layers,
-                &fast_layers, &fade_layer_time](size_t sliced_layer_cnt)
-        {
-            PrintLayer& layer = m_printer_input[sliced_layer_cnt];
-
-            // vector of slice record references
-            auto& slicerecord_references = layer.slices();
-
-            if(slicerecord_references.empty()) return;
-
-            // Layer height should match for all object slices for a given level.
-            const auto l_height = double(slicerecord_references.front().get().layer_height());
-
-            // Calculation of the consumed material
-
-            ClipperPolygons model_polygons;
-            ClipperPolygons supports_polygons;
-
-            size_t c = std::accumulate(layer.slices().begin(),
-                                       layer.slices().end(),
-                                       size_t(0),
-                                       [](size_t a, const SliceRecord &sr) {
-                                           return a + sr.get_slice(soModel)
-                                                        .size();
-                                       });
-
-            model_polygons.reserve(c);
-
-            c = std::accumulate(layer.slices().begin(),
-                                layer.slices().end(),
-                                size_t(0),
-                                [](size_t a, const SliceRecord &sr) {
-                                    return a + sr.get_slice(soModel).size();
-                                });
-
-            supports_polygons.reserve(c);
-
-            for(const SliceRecord& record : layer.slices()) {
-                const SLAPrintObject *po = record.print_obj();
-
-                const ExPolygons &modelslices = record.get_slice(soModel);
-                
-                bool is_lefth = record.print_obj()->is_left_handed();
-                if (!modelslices.empty()) {
-                    ClipperPolygons v = get_all_polygons(modelslices, po->instances(), is_lefth);
-                    for(ClipperPolygon& p_tmp : v) model_polygons.emplace_back(std::move(p_tmp));
-                }
-
-                const ExPolygons &supportslices = record.get_slice(soSupport);
-                
-                if (!supportslices.empty()) {
-                    ClipperPolygons v = get_all_polygons(supportslices, po->instances(), is_lefth);
-                    for(ClipperPolygon& p_tmp : v) supports_polygons.emplace_back(std::move(p_tmp));
-                }
-            }
-
-            model_polygons = polyunion(model_polygons);
-            double layer_model_area = 0;
-            for (const ClipperPolygon& polygon : model_polygons)
-                layer_model_area += areafn(polygon);
-
-            if (layer_model_area < 0 || layer_model_area > 0) {
-                Lock lck(mutex); models_volume += layer_model_area * l_height;
-            }
-
-            if(!supports_polygons.empty()) {
-                if(model_polygons.empty()) supports_polygons = polyunion(supports_polygons);
-                else supports_polygons = polydiff(supports_polygons, model_polygons);
-                // allegedly, union of subject is done withing the diff according to the pftPositive polyFillType
-            }
-
-            double layer_support_area = 0;
-            for (const ClipperPolygon& polygon : supports_polygons)
-                layer_support_area += areafn(polygon);
-
-            if (layer_support_area < 0 || layer_support_area > 0) {
-                Lock lck(mutex); supports_volume += layer_support_area * l_height;
-            }
-
-            // Here we can save the expensively calculated polygons for printing
-            ClipperPolygons trslices;
-            trslices.reserve(model_polygons.size() + supports_polygons.size());
-            for(ClipperPolygon& poly : model_polygons) trslices.emplace_back(std::move(poly));
-            for(ClipperPolygon& poly : supports_polygons) trslices.emplace_back(std::move(poly));
-
-            layer.transformed_slices(polyunion(trslices));
-
-            // Calculation of the slow and fast layers to the future controlling those values on FW
-
-            const bool is_fast_layer = (layer_model_area + layer_support_area) <= display_area*area_fill;
-            const double tilt_time = is_fast_layer ? fast_tilt : slow_tilt;
-
-            { Lock lck(mutex);
-                if (is_fast_layer)
-                    fast_layers++;
-                else
-                    slow_layers++;
-
-
-                // Calculation of the printing time
-
-                if (sliced_layer_cnt < 3)
-                    estim_time += init_exp_time;
-                else if (fade_layer_time > exp_time)
-                {
-                    fade_layer_time -= delta_fade_time;
-                    estim_time += fade_layer_time;
-                }
-                else
-                    estim_time += exp_time;
-
-                estim_time += tilt_time;
-            }
-        };
-
-        // sequential version for debugging:
-        // for(size_t i = 0; i < m_printer_input.size(); ++i) printlayerfn(i);
-        tbb::parallel_for<size_t, decltype(printlayerfn)>(0, m_printer_input.size(), printlayerfn);
-
-        auto SCALING2 = SCALING_FACTOR * SCALING_FACTOR;
-        m_print_statistics.support_used_material = supports_volume * SCALING2;
-        m_print_statistics.objects_used_material = models_volume  * SCALING2;
-
-        // Estimated printing time
-        // A layers count o the highest object
-        if (m_printer_input.size() == 0)
-            m_print_statistics.estimated_print_time = std::nan("");
-        else
-            m_print_statistics.estimated_print_time = estim_time;
-
-        m_print_statistics.fast_layers_count = fast_layers;
-        m_print_statistics.slow_layers_count = slow_layers;
-
-#if ENABLE_THUMBNAIL_GENERATOR
-        // second argument set to -3 to differentiate it from the same call made into slice_supports()
-        m_report_status(*this, -3, "", SlicingStatus::RELOAD_SLA_PREVIEW);
-#else
-        m_report_status(*this, -2, "", SlicingStatus::RELOAD_SLA_PREVIEW);
-#endif // ENABLE_THUMBNAIL_GENERATOR
-    };
-
-    // Rasterizing the model objects, and their supports
-    auto rasterize = [this]() {
-        if(canceled()) return;
-
-        // Set up the printer, allocate space for all the layers
-        sla::RasterWriter &printer = init_printer();
-
-        auto lvlcnt = unsigned(m_printer_input.size());
-        printer.layers(lvlcnt);
-
-        // coefficient to map the rasterization state (0-99) to the allocated
-        // portion (slot) of the process state
-        double sd = (100 - max_objstatus) / 100.0;
-
-        // slot is the portion of 100% that is realted to rasterization
-        unsigned slot = PRINT_STEP_LEVELS[slapsRasterize];
-
-        // pst: previous state
-        double pst = m_report_status.status();
-
-        double increment = (slot * sd) / m_printer_input.size();
-        double dstatus = m_report_status.status();
-
-        SpinMutex slck;
-
-        // procedure to process one height level. This will run in parallel
-        auto lvlfn =
-        [this, &slck, &printer, increment, &dstatus, &pst]
-            (unsigned level_id)
-        {
-            if(canceled()) return;
-
-            PrintLayer& printlayer = m_printer_input[level_id];
-
-            // Switch to the appropriate layer in the printer
-            printer.begin_layer(level_id);
-
-            for(const ClipperLib::Polygon& poly : printlayer.transformed_slices())
-                printer.draw_polygon(poly, level_id);
-
-            // Finish the layer for later saving it.
-            printer.finish_layer(level_id);
-
-            // Status indication guarded with the spinlock
-            {
-                std::lock_guard<SpinMutex> lck(slck);
-                dstatus += increment;
-                double st = std::round(dstatus);
-                if(st > pst) {
-                    m_report_status(*this, st,
-                                    PRINT_STEP_LABELS(slapsRasterize));
-                    pst = st;
-                }
-            }
-        };
-
-        // last minute escape
-        if(canceled()) return;
-
-        // Sequential version (for testing)
-        // for(unsigned l = 0; l < lvlcnt; ++l) lvlfn(l);
-
-        // Print all the layers in parallel
-        tbb::parallel_for<unsigned, decltype(lvlfn)>(0, lvlcnt, lvlfn);
-
-        // Set statistics values to the printer
-        sla::RasterWriter::PrintStatistics stats;
-        stats.used_material = (m_print_statistics.objects_used_material +
-                               m_print_statistics.support_used_material) /
-                              1000;
-        
-        int num_fade = m_default_object_config.faded_layers.getInt();
-        stats.num_fade = num_fade >= 0 ? size_t(num_fade) : size_t(0);
-        stats.num_fast = m_print_statistics.fast_layers_count;
-        stats.num_slow = m_print_statistics.slow_layers_count;
-        stats.estimated_print_time_s = m_print_statistics.estimated_print_time;
-        
-        m_printer->set_statistics(stats);
-    };
-
-    using slaposFn = std::function<void(SLAPrintObject&)>;
-    using slapsFn  = std::function<void(void)>;
-
-    slaposFn pobj_program[] =
-    {
-        slice_model, support_points, support_tree, generate_pad, slice_supports
-    };
-=======
     
     Steps printsteps{this};
->>>>>>> d5bcddee
 
     // We want to first process all objects...
     std::vector<SLAPrintObjectStep> level1_obj_steps = {
@@ -1859,7 +1018,7 @@
 double SLAPrintObject::get_elevation() const {
     if (is_zero_elevation(m_config)) return 0.;
 
-    bool   en  = m_config.supports_enable.getBool();
+    bool en = m_config.supports_enable.getBool();
 
     double ret = en ? m_config.support_object_elevation.getFloat() : 0.;
 
