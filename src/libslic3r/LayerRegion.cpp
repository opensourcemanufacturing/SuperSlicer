--- conflicted
+++ resolved
@@ -95,11 +95,6 @@
 
 void LayerRegion::process_external_surfaces(const Layer *lower_layer, const Polygons *lower_layer_covered)
 {
-<<<<<<< HEAD
-=======
-    const bool      has_infill = this->region()->config().fill_density.value > 0.;
-    const float		margin 	   = float(scale_(EXTERNAL_INFILL_MARGIN));
->>>>>>> 5e3e5492
 
     coord_t max_margin = 0;
     if ((this->region()->config().perimeters > 0)) {
@@ -152,8 +147,7 @@
                 if (! surface.empty())
                     bridges.emplace_back(surface);
             }
-<<<<<<< HEAD
-            if (has_infill || !(surface.has_pos_internal() && surface.has_fill_sparse())) {
+            if (has_infill || !(surface.has_pos_internal())) {
                 if (!surface.has_pos_external())
                     // Make a copy as the following line uses the move semantics.
                     internal.push_back(surface);
@@ -169,31 +163,16 @@
                     ExPolygons peri_poly = diff_ex(ExPolygons() = { surface.expolygon }, offset_ex(surface.expolygon, -margin_bridged));
                     polygons_append(fill_boundaries, peri_poly);
                 }
-=======
-            if (surface.is_internal()) {
-            	assert(surface.surface_type == stInternal || surface.surface_type == stInternalSolid);
-            	if (! has_infill && lower_layer != nullptr)
-            		polygons_append(voids, surface.expolygon);
-            	internal.emplace_back(std::move(surface));
->>>>>>> 5e3e5492
             }
         }
         if (! has_infill && lower_layer != nullptr && ! voids.empty()) {
             // Remove voids from fill_boundaries, that are not supported by the layer below.
             if (lower_layer_covered == nullptr) {
-<<<<<<< HEAD
                 lower_layer_covered = &lower_layer_covered_tmp;
-                lower_layer_covered_tmp = to_polygons(lower_layer->slices.expolygons);
+            	lower_layer_covered_tmp = to_polygons(lower_layer->slices);
             }
             if (! lower_layer_covered->empty())
                 voids = diff(voids, *lower_layer_covered);
-=======
-            	lower_layer_covered = &lower_layer_covered_tmp;
-            	lower_layer_covered_tmp = to_polygons(lower_layer->slices);
-            }
-            if (! lower_layer_covered->empty())
-            	voids = diff(voids, *lower_layer_covered);
->>>>>>> 5e3e5492
             fill_boundaries = diff(fill_boundaries, voids);
         }
     }
@@ -325,13 +304,8 @@
                 if (bd.detect_angle(custom_angle)) {
                     bridges[idx_last].bridge_angle = bd.angle;
                     if (this->layer()->object()->config().support_material) {
-<<<<<<< HEAD
                         polygons_append(this->bridged, intersection(bd.coverage(), to_polygons(initial)));
-                        this->unsupported_bridge_edges.append(bd.unsupported_edges()); 
-=======
-                        polygons_append(this->bridged, bd.coverage());
                         append(this->unsupported_bridge_edges, bd.unsupported_edges());
->>>>>>> 5e3e5492
                     }
                 } else if (custom_angle > 0) {
                     // Bridge was not detected (likely it is only supported at one side). Still it is a surface filled in
