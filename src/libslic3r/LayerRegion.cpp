#include "Layer.hpp"
#include "BridgeDetector.hpp"
#include "ClipperUtils.hpp"
#include "Geometry.hpp"
#include "PerimeterGenerator.hpp"
#include "Print.hpp"
#include "Surface.hpp"
#include "BoundingBox.hpp"
#include "SVG.hpp"

#include <string>
#include <map>

#include <boost/log/trivial.hpp>

namespace Slic3r {

Flow LayerRegion::flow(FlowRole role, bool bridge, double width) const
{
    return m_region->flow(
        role,
        m_layer->height,
        bridge,
        m_layer->id() == 0,
        width,
        *m_layer->object()
    );
}

// Fill in layerm->fill_surfaces by trimming the layerm->slices by the cummulative layerm->fill_surfaces.
void LayerRegion::slices_to_fill_surfaces_clipped()
{
    //if (this->region()->config().no_perimeter_full_bridge) return;
    // Note: this method should be idempotent, but fill_surfaces gets modified 
    // in place. However we're now only using its boundaries (which are invariant)
    // so we're safe. This guarantees idempotence of prepare_infill() also in case
    // that combine_infill() turns some fill_surface into VOID surfaces.
//    Polygons fill_boundaries = to_polygons(std::move(this->fill_surfaces));
    Polygons fill_boundaries = to_polygons(this->fill_expolygons);
    // Collect polygons per surface type.
    std::map<SurfaceType, Polygons> polygons_by_surface;
    for (const Surface &surface : this->slices().surfaces) {
        polygons_append(polygons_by_surface[surface.surface_type], surface.expolygon);
    }
    // Trim surfaces by the fill_boundaries.
    this->fill_surfaces.surfaces.clear();
    for (auto const& entry : polygons_by_surface) {
        if (!entry.second.empty())
            //if (entry.first & stModBridge == stModBridge && this->region()->config().no_perimeter_full_bridge)
            //    this->fill_surfaces.append(entry.second, entry.first);
            //else
                this->fill_surfaces.append(intersection_ex(entry.second, fill_boundaries), entry.first);
    }
}

void LayerRegion::make_perimeters(const SurfaceCollection &slices, SurfaceCollection* fill_surfaces)
{
    this->perimeters.clear();
    this->thin_fills.clear();
    
    PerimeterGenerator g(
        // input:
        &slices,
        this->layer()->height,
        this->flow(frPerimeter),
        &this->region()->config(),
        &this->layer()->object()->config(),
        &this->layer()->object()->print()->config(),
        
        // output:
        &this->perimeters,
        &this->thin_fills,
        fill_surfaces
    );
    
    if (this->layer()->lower_layer != nullptr)
        // Cummulative sum of polygons over all the regions.
<<<<<<< HEAD
        g.lower_slices = &this->layer()->lower_layer->slices;
    if (this->layer()->upper_layer != NULL)
        g.upper_slices = &this->layer()->upper_layer->slices;
=======
        g.lower_slices = &this->layer()->lower_layer->lslices;
>>>>>>> d5bcddee
    
    g.layer_id              = (int)this->layer()->id();
    g.ext_perimeter_flow    = this->flow(frExternalPerimeter);
    g.overhang_flow         = this->region()->flow(frPerimeter, -1, true, false, -1, *this->layer()->object());
    g.solid_infill_flow     = this->flow(frSolidInfill);
    
    g.process();

    this->fill_no_overlap_expolygons = g.fill_no_overlap;
}

//#define EXTERNAL_SURFACES_OFFSET_PARAMETERS ClipperLib::jtMiter, 3.
//#define EXTERNAL_SURFACES_OFFSET_PARAMETERS ClipperLib::jtMiter, 1.5
#define EXTERNAL_SURFACES_OFFSET_PARAMETERS ClipperLib::jtSquare, 0.

void LayerRegion::process_external_surfaces(const Layer *lower_layer, const Polygons *lower_layer_covered)
{

    coord_t max_margin = 0;
    if ((this->region()->config().perimeters > 0)) {
        max_margin = this->flow(frExternalPerimeter).scaled_width() + this->flow(frPerimeter).scaled_spacing() * (this->region()->config().perimeters.value - 1);
    }
    const Surfaces &surfaces = this->fill_surfaces.surfaces;
    const bool has_infill = this->region()->config().fill_density.value > 0.;
    coord_t margin = scale_(this->region()->config().external_infill_margin.get_abs_value(unscaled(max_margin)));
    coord_t margin_bridged = scale_(this->region()->config().bridged_infill_margin.get_abs_value(this->flow(frExternalPerimeter).width));
    //if no infill, reduce the margin for everything to only the perimeter
    if (!has_infill) {
        margin = std::min(margin, max_margin);
        margin_bridged = std::min(margin_bridged, max_margin);
    }
#ifdef SLIC3R_DEBUG_SLICE_PROCESSING
    export_region_fill_surfaces_to_svg_debug("3_process_external_surfaces-initial");
#endif /* SLIC3R_DEBUG_SLICE_PROCESSING */

    // 1) Collect bottom and bridge surfaces, each of them grown by a parametrised ~3mm offset
    // for better anchoring.
    // Bottom surfaces, grown.
    Surfaces                    bottom;
    // Bridge surfaces, initialy not grown.
    Surfaces                    bridges;
    // Top surfaces, grown.
    Surfaces                    top;
    // Internal surfaces, not grown.
    Surfaces                    internal;
    // Areas, where an infill of various types (top, bottom, bottom bride, sparse, void) could be placed.
    Polygons                    fill_boundaries = to_polygons(this->fill_expolygons);
    Polygons                    lower_layer_covered_tmp;

    // Collect top surfaces and internal surfaces.
    // Collect fill_boundaries: If we're slicing with no infill, we can't extend external surfaces over non-existent infill.
    // This loop destroys the surfaces (aliasing this->fill_surfaces.surfaces) by moving into top/internal/fill_boundaries!

    {
        // Voids are sparse infills if infill rate is zero.
        Polygons voids;
        bool has_infill = this->region()->config().fill_density.value > 0.;
        for (const Surface &surface : this->fill_surfaces.surfaces) {
<<<<<<< HEAD
            if (surface.has_pos_top()) {
=======
            if (surface.is_top()) {
>>>>>>> d5bcddee
                // Collect the top surfaces, inflate them and trim them by the bottom surfaces.
                // This gives the priority to bottom surfaces.
                surfaces_append(top, offset_ex(surface.expolygon, double(margin), EXTERNAL_SURFACES_OFFSET_PARAMETERS), surface);
            } else if (surface.has_pos_bottom() && (!surface.has_mod_bridge() || lower_layer == nullptr)) {
                // Grown by 3mm.
                surfaces_append(bottom, offset_ex(surface.expolygon, double(margin), EXTERNAL_SURFACES_OFFSET_PARAMETERS), surface);
            } else if (surface.has_pos_bottom() && surface.has_mod_bridge()) {
                if (! surface.empty())
                    bridges.emplace_back(surface);
            }
            if (has_infill || !(surface.has_pos_internal())) {
                if (!surface.has_pos_external())
                    // Make a copy as the following line uses the move semantics.
                    internal.push_back(surface);
                polygons_append(fill_boundaries, std::move(surface.expolygon));
            } else{
                if (!surface.has_pos_external()){
                    if (! has_infill && lower_layer != nullptr)
                        polygons_append(voids, surface.expolygon);
                    internal.push_back(std::move(surface));
                }
                //push surface as perimeter-only inside the fill_boundaries
                if (margin_bridged > 0) {
                    ExPolygons peri_poly = diff_ex(ExPolygons() = { surface.expolygon }, offset_ex(surface.expolygon, -margin_bridged));
                    polygons_append(fill_boundaries, peri_poly);
                }
            }
        }
        if (! has_infill && lower_layer != nullptr && ! voids.empty()) {
            // Remove voids from fill_boundaries, that are not supported by the layer below.
            if (lower_layer_covered == nullptr) {
<<<<<<< HEAD
                lower_layer_covered = &lower_layer_covered_tmp;
            	lower_layer_covered_tmp = to_polygons(lower_layer->slices);
=======
            	lower_layer_covered = &lower_layer_covered_tmp;
            	lower_layer_covered_tmp = to_polygons(lower_layer->lslices);
>>>>>>> d5bcddee
            }
            if (! lower_layer_covered->empty())
                voids = diff(voids, *lower_layer_covered);
            fill_boundaries = diff(fill_boundaries, voids);
        }
    }

#if 0
    {
        static int iRun = 0;
        bridges.export_to_svg(debug_out_path("bridges-before-grouping-%d.svg", iRun ++), true);
    }
#endif

    if (bridges.empty())
    {
        fill_boundaries = union_(fill_boundaries, true);
    } else
    {
        // 1) Calculate the inflated bridge regions, each constrained to its island.
        ExPolygons               fill_boundaries_ex = union_ex(fill_boundaries, true);
        std::vector<Polygons>    bridges_grown;
        std::vector<BoundingBox> bridge_bboxes;

#ifdef SLIC3R_DEBUG_SLICE_PROCESSING
        {
            static int iRun = 0;
            SVG svg(debug_out_path("3_process_external_surfaces-fill_regions-%d.svg", iRun ++).c_str(), get_extents(fill_boundaries_ex));
            svg.draw(fill_boundaries_ex);
            svg.draw_outline(fill_boundaries_ex, "black", "blue", scale_(0.05)); 
            svg.Close();
        }

//        export_region_fill_surfaces_to_svg_debug("3_process_external_surfaces-initial");
#endif /* SLIC3R_DEBUG_SLICE_PROCESSING */
 
        {
            // Bridge expolygons, grown, to be tested for intersection with other bridge regions.
            std::vector<BoundingBox> fill_boundaries_ex_bboxes = get_extents_vector(fill_boundaries_ex);
            bridges_grown.reserve(bridges.size());
            bridge_bboxes.reserve(bridges.size());
            for (size_t i = 0; i < bridges.size(); ++ i) {
                // Find the island of this bridge.
                const Point pt = bridges[i].expolygon.contour.points.front();
                int idx_island = -1;
                for (int j = 0; j < int(fill_boundaries_ex.size()); ++ j)
                    if (fill_boundaries_ex_bboxes[j].contains(pt) && 
                        fill_boundaries_ex[j].contains(pt)) {
                        idx_island = j;
                        break;
                    }
                // Grown by bridged_infill_margin.
                // also, remove all bridge area that are thinner than a single line.
                Polygons polys = offset2(to_polygons(bridges[i].expolygon),
                    (-this->flow(frInfill).scaled_width() / 2), 
                    (this->flow(frInfill).scaled_width() / 2) + float(margin_bridged), 
                    EXTERNAL_SURFACES_OFFSET_PARAMETERS);
                if (idx_island == -1) {
                    BOOST_LOG_TRIVIAL(trace) << "Bridge did not fall into the source region!";
                } else {
                    // Found an island, to which this bridge region belongs. Trim it,
                    polys = intersection(polys, to_polygons(fill_boundaries_ex[idx_island]));
                }
                bridge_bboxes.push_back(get_extents(polys));
                bridges_grown.push_back(std::move(polys));
            }
        }

        // 2) Group the bridge surfaces by overlaps.
        std::vector<size_t> bridge_group(bridges.size(), (size_t)-1);
        size_t n_groups = 0; 
        for (size_t i = 0; i < bridges.size(); ++ i) {
            // A grup id for this bridge.
            size_t group_id = (bridge_group[i] == size_t(-1)) ? (n_groups ++) : bridge_group[i];
            bridge_group[i] = group_id;
            // For all possibly overlaping bridges:
            for (size_t j = i + 1; j < bridges.size(); ++ j) {
                if (! bridge_bboxes[i].overlap(bridge_bboxes[j]))
                    continue;
                if (intersection(bridges_grown[i], bridges_grown[j], false).empty())
                    continue;
                // The two bridge regions intersect. Give them the same group id.
                if (bridge_group[j] != size_t(-1)) {
                    // The j'th bridge has been merged with some other bridge before.
                    size_t group_id_new = bridge_group[j];
                    for (size_t k = 0; k < j; ++ k)
                        if (bridge_group[k] == group_id)
                            bridge_group[k] = group_id_new;
                    group_id = group_id_new;
                }
                bridge_group[j] = group_id;
            }
        }

        // 3) Merge the groups with the same group id, detect bridges.
        {
            BOOST_LOG_TRIVIAL(trace) << "Processing external surface, detecting bridges. layer" << this->layer()->print_z << ", bridge groups: " << n_groups;
            for (size_t group_id = 0; group_id < n_groups; ++ group_id) {
                size_t n_bridges_merged = 0;
                size_t idx_last = (size_t)-1;
                for (size_t i = 0; i < bridges.size(); ++ i) {
                    if (bridge_group[i] == group_id) {
                        ++ n_bridges_merged;
                        idx_last = i;
                    }
                }
                if (n_bridges_merged == 0)
                    // This group has no regions assigned as these were moved into another group.
                    continue;
                // Collect the initial ungrown regions and the grown polygons.
                ExPolygons  initial;
                Polygons    grown;
                for (size_t i = 0; i < bridges.size(); ++ i) {
                    if (bridge_group[i] != group_id)
                        continue;
                    initial.push_back(std::move(bridges[i].expolygon));
                    polygons_append(grown, bridges_grown[i]);
                }
                // detect bridge direction before merging grown surfaces otherwise adjacent bridges
                // would get merged into a single one while they need different directions
                // also, supply the original expolygon instead of the grown one, because in case
                // of very thin (but still working) anchors, the grown expolygon would go beyond them
                BridgeDetector bd(
                    initial,
                    lower_layer->lslices,
                    this->flow(frInfill, true).scaled_width()
                );
                #ifdef SLIC3R_DEBUG
                printf("Processing bridge at layer " PRINTF_ZU ":\n", this->layer()->id());
                #endif
                double custom_angle = Geometry::deg2rad(this->region()->config().bridge_angle.value);
                if (custom_angle > 0) {
                    // Bridge was not detected (likely it is only supported at one side). Still it is a surface filled in
                    // using a bridging flow, therefore it makes sense to respect the custom bridging direction.
                    bridges[idx_last].bridge_angle = custom_angle;
                }else if (bd.detect_angle(custom_angle)) {
                    bridges[idx_last].bridge_angle = bd.angle;
                    if (this->layer()->object()->config().support_material) {
                        polygons_append(this->bridged, intersection(bd.coverage(), to_polygons(initial)));
                        append(this->unsupported_bridge_edges, bd.unsupported_edges());
                    }
                } else {
                    bridges[idx_last].bridge_angle = 0;
                }
                // without safety offset, artifacts are generated (GH #2494)
                surfaces_append(bottom, union_ex(grown, true), bridges[idx_last]);
            }

            fill_boundaries = std::move(to_polygons(fill_boundaries_ex));
            BOOST_LOG_TRIVIAL(trace) << "Processing external surface, detecting bridges - done";
        }

    #if 0
        {
            static int iRun = 0;
            bridges.export_to_svg(debug_out_path("bridges-after-grouping-%d.svg", iRun ++), true);
        }
    #endif
    }

    Surfaces new_surfaces;
    {
        // Merge top and bottom in a single collection.
        surfaces_append(top, std::move(bottom));
        // Intersect the grown surfaces with the actual fill boundaries.
        Polygons bottom_polygons = to_polygons(bottom);
        for (size_t i = 0; i < top.size(); ++ i) {
            Surface &s1 = top[i];
            if (s1.empty())
                continue;
            Polygons polys;
            polygons_append(polys, std::move(s1));
            for (size_t j = i + 1; j < top.size(); ++ j) {
                Surface &s2 = top[j];
                if (! s2.empty() && surfaces_could_merge(s1, s2)) {
                    polygons_append(polys, std::move(s2));
                    s2.clear();
                }
            }
<<<<<<< HEAD
            if (s1.has_pos_top())
=======
            if (s1.is_top())
>>>>>>> d5bcddee
                // Trim the top surfaces by the bottom surfaces. This gives the priority to the bottom surfaces.
                polys = diff(polys, bottom_polygons);
            surfaces_append(
                new_surfaces,
                // Don't use a safety offset as fill_boundaries were already united using the safety offset.
                std::move(intersection_ex(polys, fill_boundaries, false)),
                s1);
        }
    }
    
    // Subtract the new top surfaces from the other non-top surfaces and re-add them.
    Polygons new_polygons = to_polygons(new_surfaces);
    for (size_t i = 0; i < internal.size(); ++ i) {
        Surface &s1 = internal[i];
        if (s1.empty())
            continue;
        Polygons polys;
        polygons_append(polys, std::move(s1));
        for (size_t j = i + 1; j < internal.size(); ++ j) {
            Surface &s2 = internal[j];
            if (! s2.empty() && surfaces_could_merge(s1, s2)) {
                polygons_append(polys, std::move(s2));
                s2.clear();
            }
        }
        ExPolygons new_expolys = diff_ex(polys, new_polygons);
        polygons_append(new_polygons, to_polygons(new_expolys));
        surfaces_append(new_surfaces, std::move(new_expolys), s1);
    }
    
    this->fill_surfaces.surfaces = std::move(new_surfaces);

#ifdef SLIC3R_DEBUG_SLICE_PROCESSING
    export_region_fill_surfaces_to_svg_debug("3_process_external_surfaces-final");
#endif /* SLIC3R_DEBUG_SLICE_PROCESSING */
}

void LayerRegion::prepare_fill_surfaces()
{
#ifdef SLIC3R_DEBUG_SLICE_PROCESSING
    export_region_slices_to_svg_debug("2_prepare_fill_surfaces-initial");
    export_region_fill_surfaces_to_svg_debug("2_prepare_fill_surfaces-initial");
#endif /* SLIC3R_DEBUG_SLICE_PROCESSING */ 

    /*  Note: in order to make the psPrepareInfill step idempotent, we should never
        alter fill_surfaces boundaries on which our idempotency relies since that's
        the only meaningful information returned by psPerimeters. */
    
    bool spiral_vase = this->layer()->object()->print()->config().spiral_vase;

    // if no solid layers are requested, turn top/bottom surfaces to internal
<<<<<<< HEAD
    if (this->region()->config().top_solid_layers == 0) {
        for (Surfaces::iterator surface = this->fill_surfaces.surfaces.begin(); surface != this->fill_surfaces.surfaces.end(); ++surface)
            if (surface->has_pos_top())
                surface->surface_type = (this->layer()->object()->config().infill_only_where_needed) ? 
                    stPosInternal | stDensVoid : stPosInternal | stDensSparse;
=======
    if (! spiral_vase && this->region()->config().top_solid_layers == 0) {
        for (Surface &surface : this->fill_surfaces.surfaces)
            if (surface.is_top())
                surface.surface_type = this->layer()->object()->config().infill_only_where_needed ? stInternalVoid : stInternal;
>>>>>>> d5bcddee
    }
    if (this->region()->config().bottom_solid_layers == 0) {
        for (Surfaces::iterator surface = this->fill_surfaces.surfaces.begin(); surface != this->fill_surfaces.surfaces.end(); ++surface) {
            if (surface->has_pos_bottom())
                surface->surface_type = stPosInternal | stDensSparse;
        }
    }
        
    // turn too small internal regions into solid regions according to the user setting
    if (! spiral_vase && this->region()->config().fill_density.value > 0) {
        // scaling an area requires two calls!
        double min_area = scale_(scale_(this->region()->config().solid_infill_below_area.value));
        for (Surfaces::iterator surface = this->fill_surfaces.surfaces.begin(); surface != this->fill_surfaces.surfaces.end(); ++surface) {
            if (surface->has_fill_sparse() && surface->has_pos_internal() && surface->area() <= min_area)
                surface->surface_type = stPosInternal | stDensSolid;
        }
    }

#ifdef SLIC3R_DEBUG_SLICE_PROCESSING
    export_region_slices_to_svg_debug("2_prepare_fill_surfaces-final");
    export_region_fill_surfaces_to_svg_debug("2_prepare_fill_surfaces-final");
#endif /* SLIC3R_DEBUG_SLICE_PROCESSING */
}

double LayerRegion::infill_area_threshold() const
{
    double ss = this->flow(frSolidInfill).scaled_spacing();
    return ss*ss;
}

void LayerRegion::trim_surfaces(const Polygons &trimming_polygons)
{
#ifndef NDEBUG
    for (const Surface &surface : this->slices().surfaces)
        assert(surface.surface_type == (stPosInternal | stDensSparse));
#endif /* NDEBUG */
    this->m_slices.set(intersection_ex(to_polygons(std::move(this->slices().surfaces)), trimming_polygons, false), stPosInternal | stDensSparse);
}

void LayerRegion::elephant_foot_compensation_step(const float elephant_foot_compensation_perimeter_step, const Polygons &trimming_polygons)
{
#ifndef NDEBUG
    for (const Surface &surface : this->slices().surfaces)
        assert(surface.surface_type == (stPosInternal | stDensSparse));
#endif /* NDEBUG */
    ExPolygons slices_expolygons = to_expolygons(std::move(this->slices().surfaces));
    Polygons   slices_polygons   = to_polygons(slices_expolygons);
    Polygons   tmp               = intersection(slices_polygons, trimming_polygons, false);
    append(tmp, diff(slices_polygons, offset(offset_ex(slices_expolygons, -elephant_foot_compensation_perimeter_step), elephant_foot_compensation_perimeter_step)));
    this->m_slices.set(std::move(union_ex(tmp)), stPosInternal | stDensSparse);
}

void LayerRegion::export_region_slices_to_svg(const char *path) const
{
    BoundingBox bbox;
    for (const Surface& surface : this->slices().surfaces)
        bbox.merge(get_extents(surface.expolygon));
    Point legend_size = export_surface_type_legend_to_svg_box_size();
    Point legend_pos(bbox.min(0), bbox.max(1));
    bbox.merge(Point(std::max(bbox.min(0) + legend_size(0), bbox.max(0)), bbox.max(1) + legend_size(1)));

    SVG svg(path, bbox);
    const float transparency = 0.5f;
    for (Surfaces::const_iterator surface = this->slices().surfaces.begin(); surface != this->slices().surfaces.end(); ++surface)
        svg.draw(surface->expolygon, surface_type_to_color_name(surface->surface_type), transparency);
    for (Surfaces::const_iterator surface = this->fill_surfaces.surfaces.begin(); surface != this->fill_surfaces.surfaces.end(); ++surface)
        svg.draw(surface->expolygon.lines(), surface_type_to_color_name(surface->surface_type));
    export_surface_type_legend_to_svg(svg, legend_pos);
    svg.Close();
}

// Export to "out/LayerRegion-name-%d.svg" with an increasing index with every export.
void LayerRegion::export_region_slices_to_svg_debug(const char *name) const
{
    static std::map<std::string, size_t> idx_map;
    size_t &idx = idx_map[name];
    this->export_region_slices_to_svg(debug_out_path("LayerRegion-slices-%s-%d.svg", name, idx ++).c_str());
}

void LayerRegion::export_region_fill_surfaces_to_svg(const char *path) const
{
    BoundingBox bbox;
    for (Surfaces::const_iterator surface = this->fill_surfaces.surfaces.begin(); surface != this->fill_surfaces.surfaces.end(); ++surface)
        bbox.merge(get_extents(surface->expolygon));
    Point legend_size = export_surface_type_legend_to_svg_box_size();
    Point legend_pos(bbox.min(0), bbox.max(1));
    bbox.merge(Point(std::max(bbox.min(0) + legend_size(0), bbox.max(0)), bbox.max(1) + legend_size(1)));

    SVG svg(path, bbox);
    const float transparency = 0.5f;
    for (const Surface &surface : this->fill_surfaces.surfaces) {
        svg.draw(surface.expolygon, surface_type_to_color_name(surface.surface_type), transparency);
        svg.draw_outline(surface.expolygon, "black", "blue", scale_(0.05)); 
    }
    export_surface_type_legend_to_svg(svg, legend_pos);
    svg.Close();
}

// Export to "out/LayerRegion-name-%d.svg" with an increasing index with every export.
void LayerRegion::export_region_fill_surfaces_to_svg_debug(const char *name) const
{
    static std::map<std::string, size_t> idx_map;
    size_t &idx = idx_map[name];
    this->export_region_fill_surfaces_to_svg(debug_out_path("LayerRegion-fill_surfaces-%s-%d.svg", name, idx ++).c_str());
}

}
 <|MERGE_RESOLUTION|>--- conflicted
+++ resolved
@@ -75,13 +75,9 @@
     
     if (this->layer()->lower_layer != nullptr)
         // Cummulative sum of polygons over all the regions.
-<<<<<<< HEAD
-        g.lower_slices = &this->layer()->lower_layer->slices;
+        g.lower_slices = &this->layer()->lower_layer->lslices;
     if (this->layer()->upper_layer != NULL)
-        g.upper_slices = &this->layer()->upper_layer->slices;
-=======
-        g.lower_slices = &this->layer()->lower_layer->lslices;
->>>>>>> d5bcddee
+        g.upper_slices = &this->layer()->upper_layer->lslices;
     
     g.layer_id              = (int)this->layer()->id();
     g.ext_perimeter_flow    = this->flow(frExternalPerimeter);
@@ -140,11 +136,7 @@
         Polygons voids;
         bool has_infill = this->region()->config().fill_density.value > 0.;
         for (const Surface &surface : this->fill_surfaces.surfaces) {
-<<<<<<< HEAD
             if (surface.has_pos_top()) {
-=======
-            if (surface.is_top()) {
->>>>>>> d5bcddee
                 // Collect the top surfaces, inflate them and trim them by the bottom surfaces.
                 // This gives the priority to bottom surfaces.
                 surfaces_append(top, offset_ex(surface.expolygon, double(margin), EXTERNAL_SURFACES_OFFSET_PARAMETERS), surface);
@@ -176,13 +168,8 @@
         if (! has_infill && lower_layer != nullptr && ! voids.empty()) {
             // Remove voids from fill_boundaries, that are not supported by the layer below.
             if (lower_layer_covered == nullptr) {
-<<<<<<< HEAD
                 lower_layer_covered = &lower_layer_covered_tmp;
-            	lower_layer_covered_tmp = to_polygons(lower_layer->slices);
-=======
-            	lower_layer_covered = &lower_layer_covered_tmp;
             	lower_layer_covered_tmp = to_polygons(lower_layer->lslices);
->>>>>>> d5bcddee
             }
             if (! lower_layer_covered->empty())
                 voids = diff(voids, *lower_layer_covered);
@@ -362,11 +349,7 @@
                     s2.clear();
                 }
             }
-<<<<<<< HEAD
             if (s1.has_pos_top())
-=======
-            if (s1.is_top())
->>>>>>> d5bcddee
                 // Trim the top surfaces by the bottom surfaces. This gives the priority to the bottom surfaces.
                 polys = diff(polys, bottom_polygons);
             surfaces_append(
@@ -418,18 +401,11 @@
     bool spiral_vase = this->layer()->object()->print()->config().spiral_vase;
 
     // if no solid layers are requested, turn top/bottom surfaces to internal
-<<<<<<< HEAD
-    if (this->region()->config().top_solid_layers == 0) {
+    if (! spiral_vase && this->region()->config().top_solid_layers == 0) {
         for (Surfaces::iterator surface = this->fill_surfaces.surfaces.begin(); surface != this->fill_surfaces.surfaces.end(); ++surface)
             if (surface->has_pos_top())
                 surface->surface_type = (this->layer()->object()->config().infill_only_where_needed) ? 
                     stPosInternal | stDensVoid : stPosInternal | stDensSparse;
-=======
-    if (! spiral_vase && this->region()->config().top_solid_layers == 0) {
-        for (Surface &surface : this->fill_surfaces.surfaces)
-            if (surface.is_top())
-                surface.surface_type = this->layer()->object()->config().infill_only_where_needed ? stInternalVoid : stInternal;
->>>>>>> d5bcddee
     }
     if (this->region()->config().bottom_solid_layers == 0) {
         for (Surfaces::iterator surface = this->fill_surfaces.surfaces.begin(); surface != this->fill_surfaces.surfaces.end(); ++surface) {
