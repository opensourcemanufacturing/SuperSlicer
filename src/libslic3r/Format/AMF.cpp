--- conflicted
+++ resolved
@@ -1022,11 +1022,7 @@
         return false;
 }
 
-<<<<<<< HEAD
-bool store_amf(std::string &path, Model *model, const DynamicPrintConfig *config)
-=======
-bool store_amf(const char* path, Model* model, const DynamicPrintConfig* config, bool fullpath_sources)
->>>>>>> d5bcddee
+bool store_amf(std::string &path, Model *model, const DynamicPrintConfig *config, bool fullpath_sources)
 {
     if ((path.empty()) || (model == nullptr))
         return false;
