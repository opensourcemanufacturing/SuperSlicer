--- conflicted
+++ resolved
@@ -107,13 +107,13 @@
     		this->require_shared_vertices();
     	return;
     }
-    
+
     // admesh fails when repairing empty meshes
     if (this->stl.stats.number_of_facets == 0)
     	return;
 
     BOOST_LOG_TRIVIAL(debug) << "TriangleMesh::repair() started";
-    
+
     // checking exact
 #ifdef SLIC3R_TRACE_REPAIR
 	BOOST_LOG_TRIVIAL(trace) << "\tstl_check_faces_exact";
@@ -283,7 +283,7 @@
 		v.x() *= versor.x();
 		v.y() *= versor.y();
 		v.z() *= versor.z();
-}
+	}
 }
 
 void TriangleMesh::translate(float x, float y, float z)
@@ -360,7 +360,7 @@
 		stl_reverse_all_facets(&stl);
 		this->its.clear();
 		this->require_shared_vertices();
-}
+	}
 }
 
 void TriangleMesh::transform(const Matrix3d& m, bool fix_left_handed)
@@ -402,11 +402,11 @@
 {
     std::vector<unsigned char> visited;
     find_unvisited_neighbors(visited);
-    
+
     // Try finding an unvisited facet. If there are none, the mesh is not splittable.
     auto it = std::find(visited.begin(), visited.end(), false);
     return it != visited.end();
-        }
+}
 
 /**
  * Visit all unvisited neighboring facets that are reachable from the first unvisited facet,
@@ -421,7 +421,7 @@
     // Make sure we're not operating on a broken mesh.
     if (!this->repaired)
         throw std::runtime_error("find_unvisited_neighbors() requires repair()");
-    
+
     // If the visited list is empty, populate it with false for every facet.
     if (facet_visited.empty())
         facet_visited = std::vector<unsigned char>(this->stl.stats.number_of_facets, false);
@@ -435,7 +435,7 @@
         facet_queue.push(idx);
         facet_visited[idx] = true;
         facets.emplace_back(idx);
-            }
+    }
 
     // Traverse all reachable neighbors and mark them as visited.
     while (! facet_queue.empty()) {
@@ -447,7 +447,7 @@
                 facet_visited[neighbor_idx] = true;
                 facets.emplace_back(uint32_t(neighbor_idx));
             }
-        }
+    }
 
     return facets;
 }
@@ -461,11 +461,11 @@
 {
     // Loop while we have remaining facets.
     std::vector<unsigned char> facet_visited;
-    TriangleMeshPtrs            meshes;
+    TriangleMeshPtrs meshes;
     for (;;) {
         std::deque<uint32_t> facets = find_unvisited_neighbors(facet_visited);
         if (facets.empty())
-                break;
+            break;
 
         // Create a new mesh for the part that was just split off.
         TriangleMesh* mesh = new TriangleMesh;
@@ -474,7 +474,7 @@
         mesh->stl.stats.number_of_facets = (uint32_t)facets.size();
         mesh->stl.stats.original_num_facets = mesh->stl.stats.number_of_facets;
         stl_allocate(&mesh->stl);
-        
+
         // Assign the facets to the new mesh.
         bool first = true;
         for (auto facet = facets.begin(); facet != facets.end(); ++ facet) {
@@ -482,7 +482,7 @@
             stl_facet_stats(&mesh->stl, this->stl.facet_start[*facet], first);
         }
     }
-    
+
     return meshes;
 }
 
@@ -569,7 +569,7 @@
     orgQhull::Qhull qhull;
     qhull.disableOutputStream(); // we want qhull to be quiet
 	std::vector<realT> src_vertices;
-    try
+	try
     {
     	if (this->has_shared_vertices()) {
 #if REALfloat
@@ -590,7 +590,7 @@
 					for (int j = 0; j < 3; ++ j)
 		        		src_vertices.emplace_back(f.vertex[i](j));
 	        qhull.runQhull("", 3, (int)src_vertices.size() / 3, src_vertices.data(), "Qt");
-    }
+	    }
     }
     catch (...)
     {
@@ -625,14 +625,10 @@
 {
     // convert doubles to floats
     std::vector<float> z_f(z.begin(), z.end());
-    TriangleMeshSlicer mslicer(this);
+    TriangleMeshSlicer mslicer(0.0004f,0);
     std::vector<ExPolygons> layers;
-<<<<<<< HEAD
-    //mslicer.slice(z_f, 0.0004f, &layers, []() {});
-    mslicer.slice(z_f, &layers, []() {});
-=======
-    mslicer.slice(z_f, SlicingMode::Regular, 0.0004f, &layers, [](){});
->>>>>>> d5bcddee
+    mslicer.init(this, []() {});
+    mslicer.slice(z_f, SlicingMode::Regular, &layers, []() {});
     return layers;
 }
 
@@ -945,41 +941,25 @@
     }
 }
 
-<<<<<<< HEAD
-void TriangleMeshSlicer::slice(const std::vector<float> &z, std::vector<ExPolygons>* layers, throw_on_cancel_callback_type throw_on_cancel) const
-{
-    std::vector<Polygons> layers_p;
-    this->slice(z, &layers_p, throw_on_cancel);
-
-=======
-void TriangleMeshSlicer::slice(const std::vector<float> &z, SlicingMode mode, const float closing_radius, std::vector<ExPolygons>* layers, throw_on_cancel_callback_type throw_on_cancel) const
+void TriangleMeshSlicer::slice(const std::vector<float> &z, SlicingMode mode, std::vector<ExPolygons>* layers, throw_on_cancel_callback_type throw_on_cancel) const
 {
     std::vector<Polygons> layers_p;
     this->slice(z, (mode == SlicingMode::PositiveLargestContour) ? SlicingMode::Positive : mode, &layers_p, throw_on_cancel);
-    
->>>>>>> d5bcddee
+
 	BOOST_LOG_TRIVIAL(debug) << "TriangleMeshSlicer::make_expolygons in parallel - start";
 	layers->resize(z.size());
 	tbb::parallel_for(
 		tbb::blocked_range<size_t>(0, z.size()),
-<<<<<<< HEAD
-		[&layers_p, layers, throw_on_cancel, this](const tbb::blocked_range<size_t>& range) {
-=======
-		[&layers_p, mode, closing_radius, layers, throw_on_cancel, this](const tbb::blocked_range<size_t>& range) {
->>>>>>> d5bcddee
+		[&layers_p, mode, layers, throw_on_cancel, this](const tbb::blocked_range<size_t>& range) {
     		for (size_t layer_id = range.begin(); layer_id < range.end(); ++ layer_id) {
 #ifdef SLIC3R_TRIANGLEMESH_DEBUG
                 printf("Layer " PRINTF_ZU " (slice_z = %.2f):\n", layer_id, z[layer_id]);
 #endif
                 throw_on_cancel();
-<<<<<<< HEAD
-    			this->make_expolygons(layers_p[layer_id], &(*layers)[layer_id]);
-=======
                 ExPolygons &expolygons = (*layers)[layer_id];
-    			this->make_expolygons(layers_p[layer_id], closing_radius, &expolygons);
+    			this->make_expolygons(layers_p[layer_id], &expolygons);
     			if (mode == SlicingMode::PositiveLargestContour)
 					keep_largest_contour_only(expolygons);
->>>>>>> d5bcddee
     		}
     	});
 	BOOST_LOG_TRIVIAL(debug) << "TriangleMeshSlicer::make_expolygons in parallel - end";
@@ -994,7 +974,7 @@
     IntersectionPoint points[3];
     size_t            num_points = 0;
     size_t            point_on_layer = size_t(-1);
-    
+
     // Reorder vertices so that the first one is the one with lowest Z.
     // This is needed to get all intersection lines in a consistent order
     // (external on the right of the line)
@@ -1009,7 +989,7 @@
         int        edge_id  = this->facets_edges[facet_idx * 3 + (j % 3)];
         int        a_id     = vertices[j % 3];
         int        b_id     = vertices[(j+1) % 3];
-        
+
         const stl_vertex *a;
         const stl_vertex *b;
         if (m_use_quaternion) {
@@ -1128,7 +1108,7 @@
         line_out->a_id       = points[1].point_id;
         line_out->b_id       = points[0].point_id;
         line_out->edge_a_id  = points[1].edge_id;
-        line_out->edge_b_id = points[0].edge_id;
+        line_out->edge_b_id  = points[0].edge_id;
         // Not a zero lenght edge.
         //FIXME slice_facet() may create zero length edges due to rounding of doubles into coord_t.
         //assert(line_out->a != line_out->b);
@@ -1312,7 +1292,7 @@
             if (next_line == nullptr) {
                 // Check whether we closed this loop.
                 if ((first_line->edge_a_id != -1 && first_line->edge_a_id == last_line->edge_b_id) || 
-                    (first_line->a_id != -1 && first_line->a_id == last_line->b_id)) {
+                    (first_line->a_id      != -1 && first_line->a_id      == last_line->b_id)) {
                     // The current loop is complete. Add it to the output.
                     loops.emplace_back(std::move(loop_pts));
                     #ifdef SLIC3R_TRIANGLEMESH_DEBUG
@@ -1908,7 +1888,7 @@
             
             if (v0(2) > z) {
                 if (upper != nullptr) 
-                    stl_add_facet(&upper->stl, &triangle);
+					stl_add_facet(&upper->stl, &triangle);
                 if (lower != nullptr) {
                     stl_add_facet(&lower->stl, &quadrilateral[0]);
                     stl_add_facet(&lower->stl, &quadrilateral[1]);
@@ -1919,7 +1899,7 @@
                     stl_add_facet(&upper->stl, &quadrilateral[1]);
                 }
                 if (lower != nullptr) 
-                    stl_add_facet(&lower->stl, &triangle);
+					stl_add_facet(&lower->stl, &triangle);
             }
         }
     }
@@ -1992,7 +1972,7 @@
     Pointf3s vertices(&pv[0], &pv[0]+8);
 
     TriangleMesh mesh(vertices ,facets);
-	mesh.repair();
+    mesh.repair();
     return mesh;
 }
 
@@ -2018,9 +1998,9 @@
     // top and bottom.
     // Special case: Last line shares 2 vertices with the first line.
 	Vec2d p = Eigen::Rotation2Dd(0.) * Eigen::Vector2d(0, r);
-        vertices.emplace_back(Vec3d(p(0), p(1), 0.));
-        vertices.emplace_back(Vec3d(p(0), p(1), h));
-	for (size_t i = 1; i < n_steps; ++i) {
+    vertices.emplace_back(Vec3d(p(0), p(1), 0.));
+    vertices.emplace_back(Vec3d(p(0), p(1), h));
+    for (size_t i = 1; i < n_steps; ++i) {
         p = Eigen::Rotation2Dd(angle_step * i) * Eigen::Vector2d(0, r);
         vertices.emplace_back(Vec3d(p(0), p(1), 0.));
         vertices.emplace_back(Vec3d(p(0), p(1), h));
