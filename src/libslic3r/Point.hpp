#ifndef slic3r_Point_hpp_
#define slic3r_Point_hpp_

#include "libslic3r.h"
#include <cstddef>
#include <vector>
#include <cmath>
#include <string>
#include <sstream>
#include <unordered_map>

#include <Eigen/Geometry> 

namespace Slic3r {

class Line;
class MultiPoint;
class Point;
typedef Point Vector;

// Eigen types, to replace the Slic3r's own types in the future.
// Vector types with a fixed point coordinate base type.
typedef Eigen::Matrix<int32_t, 2, 1, Eigen::DontAlign> Vec2i32;
typedef Eigen::Matrix<int32_t, 3, 1, Eigen::DontAlign> Vec3i32;
typedef Eigen::Matrix<int64_t, 2, 1, Eigen::DontAlign> Vec2i64;
typedef Eigen::Matrix<int64_t, 3, 1, Eigen::DontAlign> Vec3i64;
typedef Vec2i64 Vec2crd;
typedef Vec3i64 Vec3crd;

// Vector types with a double coordinate base type.
typedef Eigen::Matrix<float,    2, 1, Eigen::DontAlign> Vec2f;
typedef Eigen::Matrix<float,    3, 1, Eigen::DontAlign> Vec3f;
typedef Eigen::Matrix<double,   2, 1, Eigen::DontAlign> Vec2d;
typedef Eigen::Matrix<double,   3, 1, Eigen::DontAlign> Vec3d;

typedef std::vector<Point>                              Points;
typedef std::vector<Point*>                             PointPtrs;
typedef std::vector<const Point*>                       PointConstPtrs;
typedef std::vector<Vec3crd>                            Points3;
typedef std::vector<Vec2d>                              Pointfs;
typedef std::vector<Vec2d>                              Vec2ds;
typedef std::vector<Vec3d>                              Pointf3s;

typedef Eigen::Matrix<float,  2, 2, Eigen::DontAlign> Matrix2f;
typedef Eigen::Matrix<double, 2, 2, Eigen::DontAlign> Matrix2d;
typedef Eigen::Matrix<float,  3, 3, Eigen::DontAlign> Matrix3f;
typedef Eigen::Matrix<double, 3, 3, Eigen::DontAlign> Matrix3d;

typedef Eigen::Transform<float,  2, Eigen::Affine, Eigen::DontAlign> Transform2f;
typedef Eigen::Transform<double, 2, Eigen::Affine, Eigen::DontAlign> Transform2d;
typedef Eigen::Transform<float,  3, Eigen::Affine, Eigen::DontAlign> Transform3f;
typedef Eigen::Transform<double, 3, Eigen::Affine, Eigen::DontAlign> Transform3d;

inline bool operator<(const Vec2d &lhs, const Vec2d &rhs) { return lhs(0) < rhs(0) || (lhs(0) == rhs(0) && lhs(1) < rhs(1)); }

inline int32_t cross2(const Vec2i32 &v1, const Vec2i32 &v2) { return v1(0) * v2(1) - v1(1) * v2(0); }
inline int64_t cross2(const Vec2i64 &v1, const Vec2i64 &v2) { return v1(0) * v2(1) - v1(1) * v2(0); }
inline float   cross2(const Vec2f   &v1, const Vec2f   &v2) { return v1(0) * v2(1) - v1(1) * v2(0); }
inline double  cross2(const Vec2d   &v1, const Vec2d   &v2) { return v1(0) * v2(1) - v1(1) * v2(0); }

inline coordf_t dot(const Vec2d &v1, const Vec2d &v2) { return v1.x() * v2.x() + v1.y() * v2.y(); }
inline coordf_t dot(const Vec2d &v) { return v.x() * v.x() + v.y() * v.y(); }

inline Vec3i32 to_2d(const Vec3i32 &pt3) { return Vec3i32(pt3(0), pt3(1)); }
inline Vec2i64 to_2d(const Vec3i64 &pt3) { return Vec2i64(pt3(0), pt3(1)); }
inline Vec2f   to_2d(const Vec3f   &pt3) { return Vec2f  (pt3(0), pt3(1)); }
inline Vec2d   to_2d(const Vec3d   &pt3) { return Vec2d  (pt3(0), pt3(1)); }

inline Vec3d   to_3d(const Vec2d &v, double z) { return Vec3d(v(0), v(1), z); }
inline Vec3f   to_3d(const Vec2f &v, float z) { return Vec3f(v(0), v(1), z); }
inline Vec3i32 to_3d(const Vec3i32 &v, float z) { return Vec3i32(int32_t(v(0)), int32_t(v(1)), int32_t(z)); }
inline Vec3i64 to_3d(const Vec2i64 &v, float z) { return Vec3i64(int64_t(v(0)), int64_t(v(1)), int64_t(z)); }

inline Vec2d   unscale(coord_t x, coord_t y) { return Vec2d(unscale<double>(x), unscale<double>(y)); }
inline Vec2d   unscale(const Vec2crd &pt) { return Vec2d(unscale<double>(pt(0)), unscale<double>(pt(1))); }
inline Vec2d   unscale(const Vec2d   &pt) { return Vec2d(unscale<double>(pt(0)), unscale<double>(pt(1))); }
inline Vec3d   unscale(coord_t x, coord_t y, coord_t z) { return Vec3d(unscale<double>(x), unscale<double>(y), unscale<double>(z)); }
inline Vec3d   unscale(const Vec3crd &pt) { return Vec3d(unscale<double>(pt(0)), unscale<double>(pt(1)), unscale<double>(pt(2))); }
inline Vec3d   unscale(const Vec3d   &pt) { return Vec3d(unscale<double>(pt(0)), unscale<double>(pt(1)), unscale<double>(pt(2))); }

inline std::string to_string(const Vec2crd &pt) { return std::string("[") + std::to_string(pt(0)) + ", " + std::to_string(pt(1)) + "]"; }
inline std::string to_string(const Vec2d   &pt) { return std::string("[") + std::to_string(pt(0)) + ", " + std::to_string(pt(1)) + "]"; }
inline std::string to_string(const Vec3crd &pt) { return std::string("[") + std::to_string(pt(0)) + ", " + std::to_string(pt(1)) + ", " + std::to_string(pt(2)) + "]"; }
inline std::string to_string(const Vec3d   &pt) { return std::string("[") + std::to_string(pt(0)) + ", " + std::to_string(pt(1)) + ", " + std::to_string(pt(2)) + "]"; }

std::vector<Vec3f> transform(const std::vector<Vec3f>& points, const Transform3f& t);
Pointf3s transform(const Pointf3s& points, const Transform3d& t);

class Point : public Vec2crd
{
public:
    typedef coord_t coord_type;

<<<<<<< HEAD
    Point() : Vec2crd() { (*this)(0) = 0; (*this)(1) = 0; }
    Point(int32_t x, int32_t y) { (*this)(0) = coord_t(x); (*this)(1) = coord_t(y); }
    Point(int64_t x, int64_t y) { (*this)(0) = coord_t(x); (*this)(1) = coord_t(y); }
    Point(double x, double y) { (*this)(0) = coord_t(lrintl(x)); (*this)(1) = coord_t(lrintl(y)); }
=======
    Point() : Vec2crd(0, 0) {}
    Point(coord_t x, coord_t y) : Vec2crd(x, y) {}
    Point(int64_t x, int64_t y) : Vec2crd(coord_t(x), coord_t(y)) {} // for Clipper
    Point(double x, double y) : Vec2crd(coord_t(lrint(x)), coord_t(lrint(y))) {}
>>>>>>> 5e3e5492
    Point(const Point &rhs) { *this = rhs; }
	explicit Point(const Vec2d& rhs) : Vec2crd(coord_t(lrint(rhs.x())), coord_t(lrint(rhs.y()))) {}
	// This constructor allows you to construct Point from Eigen expressions
    template<typename OtherDerived>
    Point(const Eigen::MatrixBase<OtherDerived> &other) : Vec2crd(other) {}
    static Point new_scale(coordf_t x, coordf_t y) { return Point(coord_t(scale_(x)), coord_t(scale_(y))); }
    static Point new_scale(const Point &p) { return Point(coord_t(scale_(p.x())), coord_t(scale_(p.y()))); }
    static Point new_scale(const Vec2d &p) { return Point(scale_(p.x()), scale_(p.y())); }

    // This method allows you to assign Eigen expressions to MyVectorType
    template<typename OtherDerived>
    Point& operator=(const Eigen::MatrixBase<OtherDerived> &other)
    {
        this->Vec2crd::operator=(other);
        return *this;
    }

    bool operator< (const Point& rhs) const { return (*this)(0) < rhs(0) || ((*this)(0) == rhs(0) && (*this)(1) < rhs(1)); }

    Point& operator+=(const Point& rhs) { (*this)(0) += rhs(0); (*this)(1) += rhs(1); return *this; }
    Point& operator-=(const Point& rhs) { (*this)(0) -= rhs(0); (*this)(1) -= rhs(1); return *this; }
	Point& operator*=(const double &rhs) { (*this)(0) = coord_t((*this)(0) * rhs); (*this)(1) = coord_t((*this)(1) * rhs); return *this; }

    void   rotate(double angle);
    void   rotate(double angle, const Point &center);
    Point  rotated(double angle) const { Point res(*this); res.rotate(angle); return res; }
    Point  rotated(double angle, const Point &center) const { Point res(*this); res.rotate(angle, center); return res; }
    int32_t    nearest_point_index(const Points &points) const;
    int32_t    nearest_point_index(const PointConstPtrs &points) const;
    int32_t    nearest_point_index(const PointPtrs &points) const;
    bool   nearest_point(const Points &points, Point* point) const;
    double ccw(const Point &p1, const Point &p2) const;
    double ccw(const Line &line) const;
    double ccw_angle(const Point &p1, const Point &p2) const;
    Point  projection_onto(const MultiPoint &poly) const;
    Point  projection_onto(const Line &line) const;
    Point  interpolate(const double percent, const Point &p) const;

    double distance_to(const Point &point) const { return (point - *this).cast<double>().norm(); }
    double distance_to_square(const Point &point) const {
        double dx = double(point.x() - this->x());
        double dy = double(point.y() - this->y());
        return dx*dx + dy*dy;
    }
    double distance_to(const Line &line) const;
    bool coincides_with(const Point &point) const { return this->x() == point.x() && this->y() == point.y(); }
    bool coincides_with_epsilon(const Point &point) const {
        return std::abs(this->x() - point.x()) < SCALED_EPSILON && std::abs(this->y() - point.y()) < SCALED_EPSILON;
    }
};

inline bool is_approx(const Point &p1, const Point &p2, coord_t epsilon = coord_t(SCALED_EPSILON))
{
	Point d = (p2 - p1).cwiseAbs();
	return d.x() < epsilon && d.y() < epsilon;
}

inline bool is_approx(const Vec2f &p1, const Vec2f &p2, float epsilon = float(EPSILON))
{
	Vec2f d = (p2 - p1).cwiseAbs();
	return d.x() < epsilon && d.y() < epsilon;
}

inline bool is_approx(const Vec2d &p1, const Vec2d &p2, double epsilon = EPSILON)
{
	Vec2d d = (p2 - p1).cwiseAbs();
	return d.x() < epsilon && d.y() < epsilon;
}

inline bool is_approx(const Vec3f &p1, const Vec3f &p2, float epsilon = float(EPSILON))
{
	Vec3f d = (p2 - p1).cwiseAbs();
	return d.x() < epsilon && d.y() < epsilon && d.z() < epsilon;
}

inline bool is_approx(const Vec3d &p1, const Vec3d &p2, double epsilon = EPSILON)
{
	Vec3d d = (p2 - p1).cwiseAbs();
	return d.x() < epsilon && d.y() < epsilon && d.z() < epsilon;
}

namespace int128 {
    // Exact orientation predicate,
    // returns +1: CCW, 0: collinear, -1: CW.
    int orient(const Vec2crd &p1, const Vec2crd &p2, const Vec2crd &p3);
    // Exact orientation predicate,
    // returns +1: CCW, 0: collinear, -1: CW.
    int cross(const Vec2crd &v1, const Vec2crd &v2);
}

// To be used by std::unordered_map, std::unordered_multimap and friends.
struct PointHash {
    size_t operator()(const Vec2crd &pt) const {
        return std::hash<coord_t>()(pt(0)) ^ std::hash<coord_t>()(pt(1));
    }
};

// A generic class to search for a closest Point in a given radius.
// It uses std::unordered_multimap to implement an efficient 2D spatial hashing.
// The PointAccessor has to return const Point*.
// If a nullptr is returned, it is ignored by the query.
template<typename ValueType, typename PointAccessor> class ClosestPointInRadiusLookup
{
public:
    ClosestPointInRadiusLookup(coord_t search_radius, PointAccessor point_accessor = PointAccessor()) : 
		m_search_radius(search_radius), m_point_accessor(point_accessor), m_grid_log2(0)
    {
        // Resolution of a grid, twice the search radius + some epsilon.
		coord_t gridres = 2 * m_search_radius + 4;
        m_grid_resolution = gridres;
        assert(m_grid_resolution > 0);
        assert(m_grid_resolution < (coord_t(1) << 30));
		// Compute m_grid_log2 = log2(m_grid_resolution)
		if (m_grid_resolution > 32767) {
			m_grid_resolution >>= 16;
			m_grid_log2 += 16;
		}
		if (m_grid_resolution > 127) {
			m_grid_resolution >>= 8;
			m_grid_log2 += 8;
		}
		if (m_grid_resolution > 7) {
			m_grid_resolution >>= 4;
			m_grid_log2 += 4;
		}
		if (m_grid_resolution > 1) {
			m_grid_resolution >>= 2;
			m_grid_log2 += 2;
		}
		if (m_grid_resolution > 0)
			++ m_grid_log2;
		m_grid_resolution = 1 << m_grid_log2;
		assert(m_grid_resolution >= gridres);
		assert(gridres > m_grid_resolution / 2);
    }

    void insert(const ValueType &value) {
        const Vec2crd *pt = m_point_accessor(value);
        if (pt != nullptr)
            m_map.emplace(std::make_pair(Vec2crd(pt->x()>>m_grid_log2, pt->y()>>m_grid_log2), value));
    }

    void insert(ValueType &&value) {
        const Vec2crd *pt = m_point_accessor(value);
        if (pt != nullptr)
            m_map.emplace(std::make_pair(Vec2crd(pt->x()>>m_grid_log2, pt->y()>>m_grid_log2), std::move(value)));
    }

    // Erase a data point equal to value. (ValueType has to declare the operator==).
    // Returns true if the data point equal to value was found and removed.
    bool erase(const ValueType &value) {
        const Point *pt = m_point_accessor(value);
        if (pt != nullptr) {
            // Range of fragment starts around grid_corner, close to pt.
            auto range = m_map.equal_range(Point((*pt)(0)>>m_grid_log2, (*pt)(1)>>m_grid_log2));
            // Remove the first item.
            for (auto it = range.first; it != range.second; ++ it) {
                if (it->second == value) {
                    m_map.erase(it);
                    return true;
                }
            }
        }
        return false;
    }

    // Return a pair of <ValueType*, distance_squared>
    std::pair<const ValueType*, double> find(const Vec2crd &pt) {
        // Iterate over 4 closest grid cells around pt,
        // find the closest start point inside these cells to pt.
        const ValueType *value_min = nullptr;
        double           dist_min = std::numeric_limits<double>::max();
        // Round pt to a closest grid_cell corner.
        Vec2crd            grid_corner((pt(0)+(m_grid_resolution>>1))>>m_grid_log2, (pt(1)+(m_grid_resolution>>1))>>m_grid_log2);
        // For four neighbors of grid_corner:
        for (coord_t neighbor_y = -1; neighbor_y < 1; ++ neighbor_y) {
            for (coord_t neighbor_x = -1; neighbor_x < 1; ++ neighbor_x) {
                // Range of fragment starts around grid_corner, close to pt.
                auto range = m_map.equal_range(Vec2crd(grid_corner(0) + neighbor_x, grid_corner(1) + neighbor_y));
                // Find the map entry closest to pt.
                for (auto it = range.first; it != range.second; ++it) {
                    const ValueType &value = it->second;
                    const Vec2crd *pt2 = m_point_accessor(value);
                    if (pt2 != nullptr) {
                        const double d2 = (pt - *pt2).cast<double>().squaredNorm();
                        if (d2 < dist_min) {
                            dist_min = d2;
                            value_min = &value;
                        }
                    }
                }
            }
        }
        return (value_min != nullptr && dist_min < coordf_t(m_search_radius) * coordf_t(m_search_radius)) ? 
            std::make_pair(value_min, dist_min) : 
            std::make_pair(nullptr, std::numeric_limits<double>::max());
    }

private:
    typedef typename std::unordered_multimap<Vec2crd, ValueType, PointHash> map_type;
    PointAccessor m_point_accessor;
    map_type m_map;
    coord_t  m_search_radius;
    coord_t  m_grid_resolution;
    coord_t  m_grid_log2;
};

std::ostream& operator<<(std::ostream &stm, const Vec2d &pointf);

} // namespace Slic3r

// start Boost
#include <boost/version.hpp>
#include <boost/polygon/polygon.hpp>
namespace boost { namespace polygon {
    template <>
    struct geometry_concept<Slic3r::Point> { typedef point_concept type; };
   
    template <>
    struct point_traits<Slic3r::Point> {
        typedef coord_t coordinate_type;
    
        static inline coordinate_type get(const Slic3r::Point& point, orientation_2d orient) {
            return (orient == HORIZONTAL) ? (coordinate_type)point(0) : (coordinate_type)point(1);
        }
    };
    
    template <>
    struct point_mutable_traits<Slic3r::Point> {
        typedef coord_t coordinate_type;
        static inline void set(Slic3r::Point& point, orientation_2d orient, coord_t value) {
            if (orient == HORIZONTAL)
                point(0) = value;
            else
                point(1) = value;
        }
        static inline Slic3r::Point construct(coord_t x_value, coord_t y_value) {
            Slic3r::Point retval;
            retval(0) = x_value;
            retval(1) = y_value; 
            return retval;
        }
    };
} }
// end Boost

// Serialization through the Cereal library
namespace cereal {
//	template<class Archive> void serialize(Archive& archive, Slic3r::Vec2crd &v) { archive(v.x(), v.y()); }
//	template<class Archive> void serialize(Archive& archive, Slic3r::Vec3crd &v) { archive(v.x(), v.y(), v.z()); }
	template<class Archive> void serialize(Archive& archive, Slic3r::Vec2i32   &v) { archive(v.x(), v.y()); }
	template<class Archive> void serialize(Archive& archive, Slic3r::Vec3i32  &v) { archive(v.x(), v.y(), v.z()); }
	template<class Archive> void serialize(Archive& archive, Slic3r::Vec2i64 &v) { archive(v.x(), v.y()); }
	template<class Archive> void serialize(Archive& archive, Slic3r::Vec3i64 &v) { archive(v.x(), v.y(), v.z()); }
	template<class Archive> void serialize(Archive& archive, Slic3r::Vec2f   &v) { archive(v.x(), v.y()); }
	template<class Archive> void serialize(Archive& archive, Slic3r::Vec3f   &v) { archive(v.x(), v.y(), v.z()); }
	template<class Archive> void serialize(Archive& archive, Slic3r::Vec2d   &v) { archive(v.x(), v.y()); }
	template<class Archive> void serialize(Archive& archive, Slic3r::Vec3d   &v) { archive(v.x(), v.y(), v.z()); }

	template<class Archive> void load(Archive& archive, Slic3r::Matrix2f &m) { archive.loadBinary((char*)m.data(), sizeof(float) * 4); }
	template<class Archive> void save(Archive& archive, Slic3r::Matrix2f &m) { archive.saveBinary((char*)m.data(), sizeof(float) * 4); }
}

#endif<|MERGE_RESOLUTION|>--- conflicted
+++ resolved
@@ -91,20 +91,13 @@
 public:
     typedef coord_t coord_type;
 
-<<<<<<< HEAD
-    Point() : Vec2crd() { (*this)(0) = 0; (*this)(1) = 0; }
-    Point(int32_t x, int32_t y) { (*this)(0) = coord_t(x); (*this)(1) = coord_t(y); }
-    Point(int64_t x, int64_t y) { (*this)(0) = coord_t(x); (*this)(1) = coord_t(y); }
-    Point(double x, double y) { (*this)(0) = coord_t(lrintl(x)); (*this)(1) = coord_t(lrintl(y)); }
-=======
     Point() : Vec2crd(0, 0) {}
-    Point(coord_t x, coord_t y) : Vec2crd(x, y) {}
+    Point(int32_t x, int32_t y) : Vec2crd(coord_t(x), coord_t(y)) {}
     Point(int64_t x, int64_t y) : Vec2crd(coord_t(x), coord_t(y)) {} // for Clipper
     Point(double x, double y) : Vec2crd(coord_t(lrint(x)), coord_t(lrint(y))) {}
->>>>>>> 5e3e5492
     Point(const Point &rhs) { *this = rhs; }
-	explicit Point(const Vec2d& rhs) : Vec2crd(coord_t(lrint(rhs.x())), coord_t(lrint(rhs.y()))) {}
-	// This constructor allows you to construct Point from Eigen expressions
+    explicit Point(const Vec2d& rhs) : Vec2crd(coord_t(lrint(rhs.x())), coord_t(lrint(rhs.y()))) {}
+    // This constructor allows you to construct Point from Eigen expressions
     template<typename OtherDerived>
     Point(const Eigen::MatrixBase<OtherDerived> &other) : Vec2crd(other) {}
     static Point new_scale(coordf_t x, coordf_t y) { return Point(coord_t(scale_(x)), coord_t(scale_(y))); }
