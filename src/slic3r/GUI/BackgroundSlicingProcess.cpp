--- conflicted
+++ resolved
@@ -60,11 +60,8 @@
 		switch (tech) {
 		case ptFFF: m_print = m_fff_print; break;
 		case ptSLA: m_print = m_sla_print; break;
-<<<<<<< HEAD
         case ptSLS: m_print = m_fff_print; break;
-=======
         default: assert(false); break;
->>>>>>> 5e3e5492
 		}
 		changed = true;
 	}
@@ -95,7 +92,7 @@
 #if ENABLE_THUMBNAIL_GENERATOR
     m_fff_print->export_gcode(m_temp_output_path, m_gcode_preview_data, m_thumbnail_cb);
 #else
-    m_fff_print->export_gcode(m_temp_output_path, m_gcode_preview_data);
+	m_fff_print->export_gcode(m_temp_output_path, m_gcode_preview_data);
 #endif // ENABLE_THUMBNAIL_GENERATOR
 
     if (m_fff_print->model().custom_gcode_per_height != GUI::wxGetApp().model().custom_gcode_per_height) {
@@ -143,7 +140,7 @@
     m_print->process();
     if (this->set_step_started(bspsGCodeFinalize)) {
         if (! m_export_path.empty()) {
-            const std::string export_path = m_sla_print->print_statistics().finalize_output_path(m_export_path);
+        	const std::string export_path = m_sla_print->print_statistics().finalize_output_path(m_export_path);
 
             Zipper zipper(export_path);
             m_sla_print->export_raster(zipper);
@@ -468,9 +465,9 @@
 			throw std::runtime_error(_utf8(L("Copying of the temporary G-code to the output G-code failed")));
 		}
 		run_post_process_scripts(source_path.string(), m_fff_print->config());
-        m_upload_job.upload_data.upload_path = m_fff_print->print_statistics().finalize_output_path(m_upload_job.upload_data.upload_path.string());
+		m_upload_job.upload_data.upload_path = m_fff_print->print_statistics().finalize_output_path(m_upload_job.upload_data.upload_path.string());
     } else {
-        m_upload_job.upload_data.upload_path = m_sla_print->print_statistics().finalize_output_path(m_upload_job.upload_data.upload_path.string());
+		m_upload_job.upload_data.upload_path = m_sla_print->print_statistics().finalize_output_path(m_upload_job.upload_data.upload_path.string());
 
         Zipper zipper{source_path.string()};
         m_sla_print->export_raster(zipper, m_upload_job.upload_data.upload_path.string());
@@ -484,13 +481,13 @@
             {
                 if (data.is_valid())
                     write_thumbnail(zipper, data);
-            }
+	}
         }
 #endif // ENABLE_THUMBNAIL_GENERATOR
         zipper.finalize();
     }
 
-    m_print->set_status(100, (boost::format(_utf8(L("Scheduling upload to `%1%`. See Window -> Print Host Upload Queue"))) % m_upload_job.printhost->get_host()).str());
+	m_print->set_status(100, (boost::format(_utf8(L("Scheduling upload to `%1%`. See Window -> Print Host Upload Queue"))) % m_upload_job.printhost->get_host()).str());
 
 	m_upload_job.upload_data.source_path = std::move(source_path);
 
