#include <cassert>

#include "Preset.hpp"
#include "AppConfig.hpp"
#include "BitmapCache.hpp"
#include "I18N.hpp"
#include "wxExtensions.hpp"

#ifdef _MSC_VER
    #define WIN32_LEAN_AND_MEAN
    #define NOMINMAX
    #include <Windows.h>
#endif /* _MSC_VER */

#include <algorithm>
#include <fstream>
#include <stdexcept>
#include <unordered_map>
#include <boost/format.hpp>
#include <boost/filesystem.hpp>
#include <boost/filesystem/fstream.hpp>
#include <boost/algorithm/string/predicate.hpp>

#include <boost/nowide/cenv.hpp>
#include <boost/nowide/convert.hpp>
#include <boost/nowide/cstdio.hpp>
#include <boost/nowide/fstream.hpp>
#include <boost/property_tree/ini_parser.hpp>
#include <boost/property_tree/ptree.hpp>
#include <boost/locale.hpp>
#include <boost/log/trivial.hpp>

#include <wx/image.h>
#include <wx/choice.h>
#include <wx/bmpcbox.h>
#include <wx/wupdlock.h>

#include "libslic3r/libslic3r.h"
#include "libslic3r/Utils.hpp"
#include "libslic3r/PlaceholderParser.hpp"
#include "Plater.hpp"

using boost::property_tree::ptree;

namespace Slic3r {

ConfigFileType guess_config_file_type(const ptree &tree)
{
    size_t app_config   = 0;
    size_t bundle       = 0;
    size_t config       = 0;
    for (const ptree::value_type &v : tree) {
        if (v.second.empty()) {
            if (v.first == "background_processing" ||
                v.first == "last_output_path" ||
                v.first == "no_controller" ||
                v.first == "no_defaults")
                ++ app_config;
            else if (v.first == "nozzle_diameter" ||
                v.first == "filament_diameter")
                ++ config;
        } else if (boost::algorithm::starts_with(v.first, "print:") ||
            boost::algorithm::starts_with(v.first, "filament:") ||
            boost::algorithm::starts_with(v.first, "printer:") ||
            v.first == "settings")
            ++ bundle;
        else if (v.first == "presets") {
            ++ app_config;
            ++ bundle;
        } else if (v.first == "recent") {
            for (auto &kvp : v.second)
                if (kvp.first == "config_directory" || kvp.first == "skein_directory")
                    ++ app_config;
        }
    }
    return (app_config > bundle && app_config > config) ? CONFIG_FILE_TYPE_APP_CONFIG :
           (bundle > config) ? CONFIG_FILE_TYPE_CONFIG_BUNDLE : CONFIG_FILE_TYPE_CONFIG;
}


VendorProfile VendorProfile::from_ini(const boost::filesystem::path &path, bool load_all)
{
    ptree tree;
    boost::filesystem::ifstream ifs(path);
    boost::property_tree::read_ini(ifs, tree);
    return VendorProfile::from_ini(tree, path, load_all);
}

static const std::unordered_map<std::string, std::string> pre_family_model_map {{
    { "MK3",        "MK3" },
    { "MK3MMU2",    "MK3" },
    { "MK2.5",      "MK2.5" },
    { "MK2.5MMU2",  "MK2.5" },
    { "MK2S",       "MK2" },
    { "MK2SMM",     "MK2" },
    { "SL1",        "SL1" },
}};

VendorProfile VendorProfile::from_ini(const ptree &tree, const boost::filesystem::path &path, bool load_all)
{
    static const std::string printer_model_key = "printer_model:";
    const std::string id = path.stem().string();

    if (! boost::filesystem::exists(path)) {
        throw std::runtime_error((boost::format("Cannot load Vendor Config Bundle `%1%`: File not found: `%2%`.") % id % path).str());
    }

    VendorProfile res(id);

    auto get_or_throw = [&](const ptree &tree, const std::string &key) -> ptree::const_assoc_iterator
    {
        auto res = tree.find(key);
        if (res == tree.not_found()) {
            throw std::runtime_error((boost::format("Vendor Config Bundle `%1%` is not valid: Missing secion or key: `%2%`.") % id % key).str());
        }
        return res;
    };

    const auto &vendor_section = get_or_throw(tree, "vendor")->second;
    res.name = get_or_throw(vendor_section, "name")->second.data();
    auto full_name_node = vendor_section.find("full_name");
    res.full_name = (full_name_node == vendor_section.not_found()) ? res.name : full_name_node->second.data();
    const auto technologies_field = vendor_section.get<std::string>("technologies", "");
    std::vector<std::string> technologies;
    if (Slic3r::unescape_strings_cstyle(technologies_field, technologies) && !technologies.empty()) {
        for (const std::string &technology : technologies) {
            if (technology == "FFF")
                res.technologies.push_back(PrinterTechnology::ptFFF);
            else if (technology == "SLA")
                res.technologies.push_back(PrinterTechnology::ptSLA);
            else if (technology == "SLS")
                res.technologies.push_back(PrinterTechnology::ptSLS);
            else
                BOOST_LOG_TRIVIAL(error) << boost::format("Vendor bundle: `%1%`: Malformed technologies field: `%2%`") % id % technologies_field;
        }
    } else {
        //default to FFF if not present
        res.technologies.push_back(PrinterTechnology::ptFFF);
    }

    auto config_version_str = get_or_throw(vendor_section, "config_version")->second.data();
    auto config_version = Semver::parse(config_version_str);
    if (! config_version) {
        throw std::runtime_error((boost::format("Vendor Config Bundle `%1%` is not valid: Cannot parse config_version: `%2%`.") % id % config_version_str).str());
    } else {
        res.config_version = std::move(*config_version);
    }

    const auto config_update_url = vendor_section.find("config_update_url");
    if (config_update_url != vendor_section.not_found()) {
        res.config_update_url = config_update_url->second.data();
    }

    const auto changelog_url = vendor_section.find("changelog_url");
    if (changelog_url != vendor_section.not_found()) {
        res.changelog_url = changelog_url->second.data();
    }

    if (! load_all) {
        return res;
    }

    for (auto &section : tree) {
        if (boost::starts_with(section.first, printer_model_key)) {
            VendorProfile::PrinterModel model;
            model.id = section.first.substr(printer_model_key.size());
            model.name = section.second.get<std::string>("name", model.id);

            const char *technology_fallback = boost::algorithm::starts_with(model.id, "SL") ? "SLA" : "FFF";

            auto technology_field = section.second.get<std::string>("technology", technology_fallback);
            if (! ConfigOptionEnum<PrinterTechnology>::from_string(technology_field, model.technology)) {
                BOOST_LOG_TRIVIAL(error) << boost::format("Vendor bundle: `%1%`: Invalid printer technology field: `%2%`") % id % technology_field;
                model.technology = ptFFF;
            }

            model.family = section.second.get<std::string>("family", std::string());
            if (model.family.empty() && res.name == "Prusa Research") {
                // If no family is specified, it can be inferred for known printers
                const auto from_pre_map = pre_family_model_map.find(model.id);
                if (from_pre_map != pre_family_model_map.end()) { model.family = from_pre_map->second; }
            }
#if 0
			// Remove SLA printers from the initial alpha.
			if (model.technology == ptSLA)
				continue;
#endif
            const auto variants_field = section.second.get<std::string>("variants", "");
            std::vector<std::string> variants;
            if (Slic3r::unescape_strings_cstyle(variants_field, variants)) {
                for (const std::string &variant_name : variants) {
                    if (model.variant(variant_name) == nullptr)
                        model.variants.emplace_back(VendorProfile::PrinterVariant(variant_name));
                }
            } else {
                BOOST_LOG_TRIVIAL(error) << boost::format("Vendor bundle: `%1%`: Malformed variants field: `%2%`") % id % variants_field;
            }
            if (! model.id.empty() && ! model.variants.empty())
                res.models.push_back(std::move(model));
        }
    }

    return res;
}

std::vector<std::string> VendorProfile::families() const
{
    std::vector<std::string> res;
    unsigned num_familiies = 0;

    for (auto &model : models) {
        if (std::find(res.begin(), res.end(), model.family) == res.end()) {
            res.push_back(model.family);
            num_familiies++;
        }
    }

    return res;
}

// Suffix to be added to a modified preset name in the combo box.
static std::string g_suffix_modified = " (modified)";
const std::string& Preset::suffix_modified()
{
    return g_suffix_modified;
}

void Preset::update_suffix_modified()
{
	g_suffix_modified = (" (" + _(L("modified")) + ")").ToUTF8().data();
}
// Remove an optional "(modified)" suffix from a name.
// This converts a UI name to a unique preset identifier.
std::string Preset::remove_suffix_modified(const std::string &name)
{
    return boost::algorithm::ends_with(name, g_suffix_modified) ?
        name.substr(0, name.size() - g_suffix_modified.size()) :
        name;
}

void Preset::set_num_extruders(DynamicPrintConfig &config, unsigned int num_extruders)
{
    const auto &defaults = FullPrintConfig::defaults();
    for (const std::string &key : Preset::nozzle_options()) {
		if (key == "default_filament_profile")
			continue;
        auto *opt = config.option(key, false);
        assert(opt != nullptr);
        //assert(opt->is_vector());
        if (opt != nullptr && opt->is_vector())
            static_cast<ConfigOptionVectorBase*>(opt)->resize(num_extruders, defaults.option(key));
    }
}

// Update new extruder fields at the printer profile.
void Preset::normalize(DynamicPrintConfig &config)
{
    auto *nozzle_diameter = dynamic_cast<const ConfigOptionFloats*>(config.option("nozzle_diameter"));
    if (nozzle_diameter != nullptr)
        // Loaded the FFF Printer settings. Verify, that all extruder dependent values have enough values.
        set_num_extruders(config, (unsigned int)nozzle_diameter->values.size());
    if (config.option("filament_diameter") != nullptr) {
        // This config contains single or multiple filament presets.
        // Ensure that the filament preset vector options contain the correct number of values.
        size_t n = (nozzle_diameter == nullptr) ? 1 : nozzle_diameter->values.size();
        const auto &defaults = FullPrintConfig::defaults();
        for (const std::string &key : Preset::filament_options()) {
			if (key == "compatible_prints" || key == "compatible_printers")
				continue;
            auto *opt = config.option(key, false);
            /*assert(opt != nullptr);
            assert(opt->is_vector());*/
            if (opt != nullptr && opt->is_vector())
                static_cast<ConfigOptionVectorBase*>(opt)->resize(n, defaults.option(key));
        }
        // The following keys are mandatory for the UI, but they are not part of FullPrintConfig, therefore they are handled separately.
        for (const std::string &key : { "filament_settings_id" }) {
            auto *opt = config.option(key, false);
            assert(opt == nullptr || opt->type() == coStrings);
            if (opt != nullptr && opt->type() == coStrings)
                static_cast<ConfigOptionStrings*>(opt)->values.resize(n, std::string());
        }
    }
}

std::string Preset::remove_invalid_keys(DynamicPrintConfig &config, const DynamicPrintConfig &default_config)
{
    std::string incorrect_keys;
    for (const std::string &key : config.keys())
        if (! default_config.has(key)) {
            if (incorrect_keys.empty())
                incorrect_keys = key;
            else {
                incorrect_keys += ", ";
                incorrect_keys += key;
            }
            config.erase(key);
        }
    return incorrect_keys;
}

void Preset::save()
{
    this->config.save(this->file);
}

// Return a label of this preset, consisting of a name and a "(modified)" suffix, if this preset is dirty.
std::string Preset::label() const
{
    return this->name + (this->is_dirty ? g_suffix_modified : "");
}

bool Preset::is_compatible_with_print(const Preset &active_print) const
{
    auto &condition             = this->compatible_prints_condition();
    auto *compatible_prints     = dynamic_cast<const ConfigOptionStrings*>(this->config.option("compatible_prints"));
    bool  has_compatible_prints = compatible_prints != nullptr && ! compatible_prints->values.empty();
    if (! has_compatible_prints && ! condition.empty()) {
        try {
            return PlaceholderParser::evaluate_boolean_expression(condition, active_print.config);
        } catch (const std::runtime_error &err) {
            //FIXME in case of an error, return "compatible with everything".
            printf("Preset::is_compatible_with_print - parsing error of compatible_prints_condition %s:\n%s\n", active_print.name.c_str(), err.what());
            return true;
        }
    }
    return this->is_default || active_print.name.empty() || ! has_compatible_prints ||
        std::find(compatible_prints->values.begin(), compatible_prints->values.end(), active_print.name) != 
            compatible_prints->values.end();
}

bool Preset::is_compatible_with_printer(const Preset &active_printer, const DynamicPrintConfig *extra_config) const
{
    auto &condition               = this->compatible_printers_condition();
    auto *compatible_printers     = dynamic_cast<const ConfigOptionStrings*>(this->config.option("compatible_printers"));
    bool  has_compatible_printers = compatible_printers != nullptr && ! compatible_printers->values.empty();
    if (! has_compatible_printers && ! condition.empty()) {
        try {
            return PlaceholderParser::evaluate_boolean_expression(condition, active_printer.config, extra_config);
        } catch (const std::runtime_error &err) {
            //FIXME in case of an error, return "compatible with everything".
            printf("Preset::is_compatible_with_printer - parsing error of compatible_printers_condition %s:\n%s\n", active_printer.name.c_str(), err.what());
            return true;
        }
    }
    return this->is_default || active_printer.name.empty() || ! has_compatible_printers ||
        std::find(compatible_printers->values.begin(), compatible_printers->values.end(), active_printer.name) != 
            compatible_printers->values.end();
}

bool Preset::is_compatible_with_printer(const Preset &active_printer) const
{
    DynamicPrintConfig config;
    config.set_key_value("printer_preset", new ConfigOptionString(active_printer.name));
	const ConfigOption *opt = active_printer.config.option("nozzle_diameter");
	if (opt)
		config.set_key_value("num_extruders", new ConfigOptionInt((int)static_cast<const ConfigOptionFloats*>(opt)->values.size()));
    return this->is_compatible_with_printer(active_printer, &config);
}

bool Preset::update_compatible(const Preset &active_printer, const DynamicPrintConfig *extra_config, const Preset *active_print)
{
    this->is_compatible  = is_compatible_with_printer(active_printer, extra_config);
    if (active_print != nullptr)
        this->is_compatible &= is_compatible_with_print(*active_print);
    return this->is_compatible;
}

void Preset::set_visible_from_appconfig(const AppConfig &app_config)
{
    if (vendor == nullptr) { return; }
    const std::string &model = config.opt_string("printer_model");
    const std::string &variant = config.opt_string("printer_variant");
    if (model.empty() || variant.empty()) { return; }
    is_visible = app_config.get_variant(vendor->id, model, variant);
}

const std::vector<std::string>& Preset::print_options()
{    
    static std::vector<std::string> s_opts {
        "layer_height", "first_layer_height", "perimeters", "spiral_vase", "slice_closing_radius", "top_solid_layers", "bottom_solid_layers", 
        "extra_perimeters", "only_one_perimeter_top", "ensure_vertical_shell_thickness", "avoid_crossing_perimeters", "thin_walls", "overhangs", 
        "seam_position", "external_perimeters_first", "fill_density"
        , "fill_pattern"
        , "top_fill_pattern"
        , "bottom_fill_pattern"
        , "solid_fill_pattern",
        "infill_every_layers", "infill_only_where_needed", "solid_infill_every_layers", "fill_angle", "bridge_angle", 
        "solid_infill_below_area", "only_retract_when_crossing_perimeters", "infill_first", "max_print_speed", 
        "max_volumetric_speed", 
#ifdef HAS_PRESSURE_EQUALIZER
        "max_volumetric_extrusion_rate_slope_positive", "max_volumetric_extrusion_rate_slope_negative", 
#endif /* HAS_PRESSURE_EQUALIZER */
        "perimeter_speed", "small_perimeter_speed", "external_perimeter_speed", "infill_speed", "solid_infill_speed", 
        "top_solid_infill_speed", "support_material_speed", "support_material_xy_spacing", "support_material_interface_speed",
        "bridge_speed", "gap_fill", "gap_fill_speed", "travel_speed", "first_layer_speed", "perimeter_acceleration", "infill_acceleration",
        "bridge_acceleration", "first_layer_acceleration", "default_acceleration", "skirts", "skirt_distance", "skirt_height",
        "min_skirt_length", "brim_width", "brim_ears", "brim_ears_max_angle",
        "support_material", "support_material_auto", "support_material_threshold", "support_material_enforce_layers", 
        "raft_layers", "support_material_pattern", "support_material_with_sheath", "support_material_spacing", 
        "support_material_interface_pattern",
        "support_material_synchronize_layers", "support_material_angle", "support_material_interface_layers", 
        "support_material_interface_spacing", "support_material_interface_contact_loops"
		, "support_material_contact_distance_type"
		, "support_material_contact_distance_top"
		, "support_material_contact_distance_bottom" 
        , "support_material_buildplate_only", "dont_support_bridges", "notes", "complete_objects", "extruder_clearance_radius", 
        "extruder_clearance_height", "gcode_comments", "gcode_label_objects", "output_filename_format", "post_process", "perimeter_extruder", 
        "infill_extruder", "solid_infill_extruder", "support_material_extruder", "support_material_interface_extruder", 
        "ooze_prevention", "standby_temperature_delta", "interface_shells", "extrusion_width", "first_layer_extrusion_width", 
        "perimeter_extrusion_width", "external_perimeter_extrusion_width", "infill_extrusion_width", "solid_infill_extrusion_width", 
        "top_infill_extrusion_width", "support_material_extrusion_width", "infill_overlap", "bridge_flow_ratio", 
        "clip_multipart_objects",
        "over_bridge_flow_ratio", "clip_multipart_objects", "enforce_full_fill_volume", "external_infill_margin", "bridged_infill_margin",
        "elefant_foot_compensation", "xy_size_compensation", "hole_size_compensation", "threads", "resolution",
        "wipe_tower", "wipe_tower_x", "wipe_tower_y", "wipe_tower_width", "wipe_tower_rotation_angle", "wipe_tower_bridging",
        "only_one_perimeter_top", "single_extruder_multi_material_priming", "compatible_printers", "compatible_printers_condition", "inherits", 
        "infill_dense", "infill_dense_algo",
        "no_perimeter_unsupported_algo",
        "support_material_solid_first_layer"
        , "exact_last_layer_height"
        , "perimeter_loop"
        , "perimeter_loop_seam"
        , "seam_travel"
        , "infill_not_connected"
        , "first_layer_infill_speed"
        , "thin_walls_min_width"
        , "thin_walls_overlap"
        , "model_precision"
        , "curve_smoothing_precision"
        , "curve_smoothing_cutoff_dist"
        , "curve_smoothing_angle_convex"
        , "curve_smoothing_angle_concave"
    };
    return s_opts;
}

const std::vector<std::string>& Preset::filament_options()
{    
    static std::vector<std::string> s_opts {
        "filament_colour", "filament_diameter", "filament_type", "filament_soluble", "filament_notes", "filament_max_volumetric_speed",
        "filament_max_wipe_tower_speed",
        "extrusion_multiplier", "filament_density", "filament_cost", "filament_loading_speed", "filament_loading_speed_start", "filament_load_time",
        "filament_unloading_speed", "filament_toolchange_delay", "filament_unloading_speed_start", "filament_unload_time", "filament_cooling_moves",
        "filament_cooling_initial_speed", "filament_cooling_final_speed", "filament_ramming_parameters", "filament_minimal_purge_on_wipe_tower",
        "temperature", "first_layer_temperature", "bed_temperature", "first_layer_bed_temperature", "fan_always_on", "cooling", "min_fan_speed",
<<<<<<< HEAD
        "max_fan_speed", "bridge_fan_speed", "top_fan_speed", "disable_fan_first_layers", "fan_below_layer_time", "slowdown_below_layer_time",
        "min_print_speed", "start_filament_gcode", "end_filament_gcode",
        "compatible_prints", "compatible_prints_condition",
        "compatible_printers", "compatible_printers_condition", "inherits"
        , "filament_wipe_advanced_pigment",
		"chamber_temperature"
=======
        "max_fan_speed", "bridge_fan_speed", "disable_fan_first_layers", "fan_below_layer_time", "slowdown_below_layer_time", "min_print_speed",
        "start_filament_gcode", "end_filament_gcode",
        // Retract overrides
		"filament_retract_length", "filament_retract_lift", "filament_retract_lift_above", "filament_retract_lift_below", "filament_retract_speed", "filament_deretract_speed", "filament_retract_restart_extra", "filament_retract_before_travel", 
		"filament_retract_layer_change", "filament_wipe", "filament_retract_before_wipe",
		// Profile compatibility
        "compatible_prints", "compatible_prints_condition", "compatible_printers", "compatible_printers_condition", "inherits"
>>>>>>> 1ba91009
    };
    return s_opts;
}

const std::vector<std::string>& Preset::printer_options()
{    
    static std::vector<std::string> s_opts;
    if (s_opts.empty()) {
        s_opts = {
            "printer_technology",
<<<<<<< HEAD
            "bed_shape", "custom_bed_view", "z_offset", "gcode_flavor", "use_relative_e_distances", "serial_port", "serial_speed",
=======
            "bed_shape", "bed_custom_texture", "bed_custom_model", "z_offset", "gcode_flavor", "use_relative_e_distances", "serial_port", "serial_speed",
>>>>>>> 1ba91009
            "use_firmware_retraction", "use_volumetric_e", "variable_layer_height",
            "host_type", "print_host", "printhost_apikey", "printhost_cafile",
            "single_extruder_multi_material", "start_gcode", "end_gcode", "before_layer_gcode", "layer_gcode", "toolchange_gcode",
            "between_objects_gcode", "printer_vendor", "printer_model", "printer_variant", "printer_notes", "cooling_tube_retraction",
            "cooling_tube_length", "high_current_on_filament_swap", "parking_pos_retraction", "extra_loading_move", "max_print_height", 
            "default_print_profile", "inherits",
            "wipe_advanced",
            "wipe_advanced_nozzle_melted_volume",
            "wipe_advanced_multiplier",
            "wipe_advanced_algo",
            "remaining_times", "silent_mode", "machine_max_acceleration_extruding", "machine_max_acceleration_retracting",
			"machine_max_acceleration_x", "machine_max_acceleration_y", "machine_max_acceleration_z", "machine_max_acceleration_e",
        	"machine_max_feedrate_x", "machine_max_feedrate_y", "machine_max_feedrate_z", "machine_max_feedrate_e",
        	"machine_min_extruding_rate", "machine_min_travel_rate",
        	"machine_max_jerk_x", "machine_max_jerk_y", "machine_max_jerk_z", "machine_max_jerk_e",
            "fan_speedup_time"
        };
        s_opts.insert(s_opts.end(), Preset::nozzle_options().begin(), Preset::nozzle_options().end());
    }
    return s_opts;
}

// The following nozzle options of a printer profile will be adjusted to match the size 
// of the nozzle_diameter vector.
const std::vector<std::string>& Preset::nozzle_options()
{
    // ConfigOptionFloats, ConfigOptionPercents, ConfigOptionBools, ConfigOptionStrings
    static std::vector<std::string> s_opts {
        "nozzle_diameter", "min_layer_height", "max_layer_height", "extruder_offset",
        "retract_length", "retract_lift", "retract_lift_above", "retract_lift_below",
        "retract_lift_not_last_layer",
        "retract_speed", "deretract_speed",
        "retract_before_wipe", "retract_restart_extra", "retract_before_travel", "wipe",
        "retract_layer_change", "retract_length_toolchange", "retract_restart_extra_toolchange", "extruder_colour", 
        "default_filament_profile"
    };
    return s_opts;
}

const std::vector<std::string>& Preset::sla_print_options()
{    
    static std::vector<std::string> s_opts;
    if (s_opts.empty()) {
        s_opts = {
            "layer_height",
            "faded_layers",
            "supports_enable",
            "support_head_front_diameter",
            "support_head_penetration",
            "support_head_width",
            "support_pillar_diameter",
            "support_pillar_connection_mode",
            "support_buildplate_only",
            "support_pillar_widening_factor",
            "support_base_diameter",
            "support_base_height",
            "support_base_safety_distance",
            "support_critical_angle",
            "support_max_bridge_length",
            "support_max_pillar_link_distance",
            "support_object_elevation",
            "support_points_density_relative",
            "support_points_minimal_distance",
            "slice_closing_radius",
            "pad_enable",
            "pad_wall_thickness",
            "pad_wall_height",
            "pad_max_merge_distance",
            "pad_edge_radius",
            "pad_wall_slope",
            "pad_object_gap",
            "pad_object_connector_stride",
            "pad_object_connector_width",
            "pad_object_connector_penetration",
            "output_filename_format", 
            "default_sla_print_profile",
            "compatible_printers",
            "compatible_printers_condition", 
            "inherits"
        };
    }
    return s_opts;
}

const std::vector<std::string>& Preset::sla_material_options()
{    
    static std::vector<std::string> s_opts;
    if (s_opts.empty()) {
        s_opts = {
            "initial_layer_height",
            "exposure_time", "initial_exposure_time",
            "material_correction",
            "material_notes",
            "default_sla_material_profile",
            "compatible_prints", "compatible_prints_condition", 
            "compatible_printers", "compatible_printers_condition", "inherits"
        };
    }
    return s_opts;
}

const std::vector<std::string>& Preset::sla_printer_options()
{    
    static std::vector<std::string> s_opts;
    if (s_opts.empty()) {
        s_opts = {
            "printer_technology",
<<<<<<< HEAD
            "bed_shape", "custom_bed_view", "max_print_height",
=======
            "bed_shape", "bed_custom_texture", "bed_custom_model", "max_print_height",
            "bed_shape", "max_print_height",
>>>>>>> 1ba91009
            "display_width", "display_height", "display_pixels_x", "display_pixels_y",
            "display_mirror_x", "display_mirror_y",
            "display_orientation",
            "fast_tilt_time", "slow_tilt_time", "area_fill",
            "relative_correction",
            "absolute_correction",
            "gamma_correction",
            "print_host", "printhost_apikey", "printhost_cafile",
            "printer_notes",
            "inherits"
        };
    }
    return s_opts;
}

PresetCollection::PresetCollection(Preset::Type type, const std::vector<std::string> &keys, const Slic3r::StaticPrintConfig &defaults, const std::string &default_name) :
    m_type(type),
    m_edited_preset(type, "", false),
    m_idx_selected(0),
    m_bitmap_main_frame(new wxBitmap),
    m_bitmap_add(new wxBitmap),
	m_bitmap_cache(new GUI::BitmapCache)
{
    // Insert just the default preset.
    this->add_default_preset(keys, defaults, default_name);
    m_edited_preset.config.apply(m_presets.front().config);
}

PresetCollection::~PresetCollection()
{
    delete m_bitmap_main_frame;
    m_bitmap_main_frame = nullptr;
    delete m_bitmap_add;
    m_bitmap_add = nullptr;
	delete m_bitmap_cache;
	m_bitmap_cache = nullptr;
}

void PresetCollection::reset(bool delete_files)
{
    if (m_presets.size() > m_num_default_presets) {
        if (delete_files) {
            // Erase the preset files.
            for (Preset &preset : m_presets)
                if (! preset.is_default && ! preset.is_external && ! preset.is_system)
                    boost::nowide::remove(preset.file.c_str());
        }
        // Don't use m_presets.resize() here as it requires a default constructor for Preset.
        m_presets.erase(m_presets.begin() + m_num_default_presets, m_presets.end());
        this->select_preset(0);
    }
}

void PresetCollection::add_default_preset(const std::vector<std::string> &keys, const Slic3r::StaticPrintConfig &defaults, const std::string &preset_name)
{
    // Insert just the default preset.
    m_presets.emplace_back(Preset(this->type(), preset_name, true));
	m_presets.back().config.apply_only(defaults, keys.empty() ? defaults.keys() : keys);
	m_presets.back().loaded = true;
    ++ m_num_default_presets;
}

// Load all presets found in dir_path.
// Throws an exception on error.
void PresetCollection::load_presets(const std::string &dir_path, const std::string &subdir)
{
	boost::filesystem::path dir = boost::filesystem::canonical(boost::filesystem::path(dir_path) / subdir).make_preferred();
	m_dir_path = dir.string();
    std::string errors_cummulative;
	// Store the loaded presets into a new vector, otherwise the binary search for already existing presets would be broken.
	// (see the "Preset already present, not loading" message).
	std::deque<Preset> presets_loaded;
	for (auto &dir_entry : boost::filesystem::directory_iterator(dir))
        if (Slic3r::is_ini_file(dir_entry)) {
            std::string name = dir_entry.path().filename().string();
            // Remove the .ini suffix.
            name.erase(name.size() - 4);
            if (this->find_preset(name, false)) {
                // This happens when there's is a preset (most likely legacy one) with the same name as a system preset
                // that's already been loaded from a bundle.
                BOOST_LOG_TRIVIAL(warning) << "Preset already present, not loading: " << name;
                continue;
            }
            try {
                Preset preset(m_type, name, false);
                preset.file = dir_entry.path().string();
                // Load the preset file, apply preset values on top of defaults.
                try {
                    DynamicPrintConfig config;
                    config.load_from_ini(preset.file);
                    // Find a default preset for the config. The PrintPresetCollection provides different default preset based on the "printer_technology" field.
					const Preset &default_preset = this->default_preset_for(config);
                    preset.config = default_preset.config;
                    preset.config.apply(std::move(config));
                    Preset::normalize(preset.config);
                    // Report configuration fields, which are misplaced into a wrong group.
					std::string incorrect_keys = Preset::remove_invalid_keys(config, default_preset.config);
                    if (! incorrect_keys.empty())
                        BOOST_LOG_TRIVIAL(error) << "Error in a preset file: The preset \"" <<
                            preset.file << "\" contains the following incorrect keys: " << incorrect_keys << ", which were removed";
                    preset.loaded = true;
                } catch (const std::ifstream::failure &err) {
					throw std::runtime_error(std::string("The selected preset cannot be loaded: ") + preset.file + "\n\tReason: " + err.what());
                } catch (const std::runtime_error &err) {
					throw std::runtime_error(std::string("Failed loading the preset file: ") + preset.file + "\n\tReason: " + err.what());
                }
				presets_loaded.emplace_back(preset);
            } catch (const std::runtime_error &err) {
                errors_cummulative += err.what();
                errors_cummulative += "\n";
			}
        }
	m_presets.insert(m_presets.end(), std::make_move_iterator(presets_loaded.begin()), std::make_move_iterator(presets_loaded.end()));
    std::sort(m_presets.begin() + m_num_default_presets, m_presets.end());
    this->select_preset(first_visible_idx());
    if (! errors_cummulative.empty())
        throw std::runtime_error(errors_cummulative);
}

// Load a preset from an already parsed config file, insert it into the sorted sequence of presets
// and select it, losing previous modifications.
Preset& PresetCollection::load_preset(const std::string &path, const std::string &name, const DynamicPrintConfig &config, bool select)
{
    DynamicPrintConfig cfg(this->default_preset().config);
    cfg.apply_only(config, cfg.keys(), true);
    return this->load_preset(path, name, std::move(cfg), select);
}

static bool profile_print_params_same(const DynamicPrintConfig &cfg1, const DynamicPrintConfig &cfg2)
{
    t_config_option_keys diff = cfg1.diff(cfg2);
    // Following keys are used by the UI, not by the slicing core, therefore they are not important
    // when comparing profiles for equality. Ignore them.
    for (const char *key : { "compatible_prints", "compatible_prints_condition", 
                             "compatible_printers", "compatible_printers_condition", "inherits", 
                             "print_settings_id", "filament_settings_id", "sla_print_settings_id", "sla_material_settings_id", "printer_settings_id",
                             "printer_model", "printer_variant", "default_print_profile", "default_filament_profile", "default_sla_print_profile", "default_sla_material_profile",
                             "printhost_apikey", "printhost_cafile" })
        diff.erase(std::remove(diff.begin(), diff.end(), key), diff.end());
    // Preset with the same name as stored inside the config exists.
    return diff.empty();
}

// Load a preset from an already parsed config file, insert it into the sorted sequence of presets
// and select it, losing previous modifications.
// In case 
Preset& PresetCollection::load_external_preset(
    // Path to the profile source file (a G-code, an AMF or 3MF file, a config file)
    const std::string           &path,
    // Name of the profile, derived from the source file name.
    const std::string           &name,
    // Original name of the profile, extracted from the loaded config. Empty, if the name has not been stored.
    const std::string           &original_name,
    // Config to initialize the preset from.
    const DynamicPrintConfig    &config,
    // Select the preset after loading?
    bool                         select)
{
    // Load the preset over a default preset, so that the missing fields are filled in from the default preset.
    DynamicPrintConfig cfg(this->default_preset_for(config).config);
    cfg.apply_only(config, cfg.keys(), true);
    // Is there a preset already loaded with the name stored inside the config?
    std::deque<Preset>::iterator it = this->find_preset_internal(original_name);
	bool                         found = it != m_presets.end() && it->name == original_name;
    if (found && profile_print_params_same(it->config, cfg)) {
        // The preset exists and it matches the values stored inside config.
        if (select)
            this->select_preset(it - m_presets.begin());
        return *it;
    }
    // Update the "inherits" field.
    std::string &inherits = Preset::inherits(cfg);
    if (found && inherits.empty()) {
        // There is a profile with the same name already loaded. Should we update the "inherits" field?
        if (it->vendor == nullptr)
            inherits = it->inherits();
        else
            inherits = it->name;
    }
    // The external preset does not match an internal preset, load the external preset.
    std::string new_name;
    for (size_t idx = 0;; ++ idx) {
        std::string suffix;
        if (original_name.empty()) {
            if (idx > 0)
                suffix = " (" + std::to_string(idx) + ")";
        } else {
            if (idx == 0)
                suffix = " (" + original_name + ")";            
            else
                suffix = " (" + original_name + "-" + std::to_string(idx) + ")";
        }
        new_name = name + suffix;
        it = this->find_preset_internal(new_name);
        if (it == m_presets.end() || it->name != new_name)
            // Unique profile name. Insert a new profile.
            break;
        if (profile_print_params_same(it->config, cfg)) {
            // The preset exists and it matches the values stored inside config.
            if (select)
                this->select_preset(it - m_presets.begin());
            return *it;
        }
        // Form another profile name.
    }
    // Insert a new profile.
    Preset &preset = this->load_preset(path, new_name, std::move(cfg), select);
    preset.is_external = true;
    if (&this->get_selected_preset() == &preset)
        this->get_edited_preset().is_external = true;

    return preset;
}

Preset& PresetCollection::load_preset(const std::string &path, const std::string &name, DynamicPrintConfig &&config, bool select)
{
    auto it = this->find_preset_internal(name);
    if (it == m_presets.end() || it->name != name) {
        // The preset was not found. Create a new preset.
        it = m_presets.emplace(it, Preset(m_type, name, false));
    }
    Preset &preset = *it;
    preset.file = path;
    preset.config = std::move(config);
    preset.loaded = true;
    preset.is_dirty = false;
    if (select)
        this->select_preset_by_name(name, true);
    return preset;
}

void PresetCollection::save_current_preset(const std::string &new_name)
{
	// 1) Find the preset with a new_name or create a new one,
	// initialize it with the edited config.
    auto it = this->find_preset_internal(new_name);
    if (it != m_presets.end() && it->name == new_name) {
        // Preset with the same name found.
        Preset &preset = *it;
        if (preset.is_default || preset.is_external || preset.is_system)
            // Cannot overwrite the default preset.
            return;
        // Overwriting an existing preset.
        preset.config = std::move(m_edited_preset.config);
		// The newly saved preset will be activated -> make it visible.
		preset.is_visible = true;
    } else {
        // Creating a new preset.
		Preset       &preset   = *m_presets.insert(it, m_edited_preset);
        std::string  &inherits = preset.inherits();
        std::string   old_name = preset.name;
        preset.name = new_name;
		preset.file = this->path_from_name(new_name);
        preset.vendor = nullptr;
        if (preset.is_system) {
            // Inheriting from a system preset.
            inherits = /* preset.vendor->name + "/" + */ old_name;
        } else if (inherits.empty()) {
            // Inheriting from a user preset. Link the new preset to the old preset.
            // inherits = old_name;
        } else {
            // Inherited from a user preset. Just maintain the "inherited" flag, 
            // meaning it will inherit from either the system preset, or the inherited user preset.
        }
        preset.is_default  = false;
        preset.is_system   = false;
        preset.is_external = false;
		// The newly saved preset will be activated -> make it visible.
		preset.is_visible  = true;
	}
	// 2) Activate the saved preset.
	this->select_preset_by_name(new_name, true);
	// 2) Store the active preset to disk.
	this->get_selected_preset().save();
}

bool PresetCollection::delete_current_preset()
{
    const Preset &selected = this->get_selected_preset();
	if (selected.is_default)
		return false;
	if (! selected.is_external && ! selected.is_system) {
		// Erase the preset file.
		boost::nowide::remove(selected.file.c_str());
	}
    // Remove the preset from the list.
    m_presets.erase(m_presets.begin() + m_idx_selected);
    // Find the next visible preset.
    size_t new_selected_idx = m_idx_selected;
    if (new_selected_idx < m_presets.size())
        for (; new_selected_idx < m_presets.size() && ! m_presets[new_selected_idx].is_visible; ++ new_selected_idx) ;
    if (new_selected_idx == m_presets.size())
		for (--new_selected_idx; new_selected_idx > 0 && !m_presets[new_selected_idx].is_visible; --new_selected_idx);
    this->select_preset(new_selected_idx);
	return true;
}

void PresetCollection::load_bitmap_default(wxWindow *window, const std::string &file_name)
{
    // XXX: See note in PresetBundle::load_compatible_bitmaps()
    (void)window;
    *m_bitmap_main_frame = create_scaled_bitmap(nullptr, file_name);
}

void PresetCollection::load_bitmap_add(wxWindow *window, const std::string &file_name)
{
    // XXX: See note in PresetBundle::load_compatible_bitmaps()
    (void)window;
    *m_bitmap_add = create_scaled_bitmap(nullptr, file_name);
}

const Preset* PresetCollection::get_selected_preset_parent() const
{
    if (this->get_selected_idx() == -1)
        // This preset collection has no preset activated yet. Only the get_edited_preset() is valid.
        return nullptr;
//    const std::string &inherits = this->get_edited_preset().inherits();
//    if (inherits.empty())
//		return this->get_selected_preset().is_system ? &this->get_selected_preset() : nullptr; 

    std::string inherits = this->get_edited_preset().inherits();
    if (inherits.empty())
    {
		if (this->get_selected_preset().is_system || this->get_selected_preset().is_default) 
            return &this->get_selected_preset();
        if (this->get_selected_preset().is_external)
            return nullptr;
        
        inherits = m_type != Preset::Type::TYPE_PRINTER ? "- default -" :
                   this->get_edited_preset().printer_technology() == ptFFF ? 
                   "- default FFF -" : "- default SLA -" ;
    }

    const Preset* preset = this->find_preset(inherits, false);
    return (preset == nullptr/* || preset->is_default*/ || preset->is_external) ? nullptr : preset;
}

const Preset* PresetCollection::get_preset_parent(const Preset& child) const
{
    const std::string &inherits = child.inherits();
    if (inherits.empty())
// 		return this->get_selected_preset().is_system ? &this->get_selected_preset() : nullptr; 
		return nullptr; 
    const Preset* preset = this->find_preset(inherits, false);
    return (preset == nullptr/* || preset->is_default */|| preset->is_external) ? nullptr : preset;
}

const std::string& PresetCollection::get_suffix_modified() {
	return g_suffix_modified;
}

// Return a preset by its name. If the preset is active, a temporary copy is returned.
// If a preset is not found by its name, null is returned.
Preset* PresetCollection::find_preset(const std::string &name, bool first_visible_if_not_found)
{
    Preset key(m_type, name, false);
    auto it = this->find_preset_internal(name);
    // Ensure that a temporary copy is returned if the preset found is currently selected.
    return (it != m_presets.end() && it->name == key.name) ? &this->preset(it - m_presets.begin()) : 
        first_visible_if_not_found ? &this->first_visible() : nullptr;
}

// Return index of the first visible preset. Certainly at least the '- default -' preset shall be visible.
size_t PresetCollection::first_visible_idx() const
{
    size_t idx = m_default_suppressed ? m_num_default_presets : 0;
    for (; idx < this->m_presets.size(); ++ idx)
        if (m_presets[idx].is_visible)
            break;
    if (idx == m_presets.size())
        idx = 0;
    return idx;
}

void PresetCollection::set_default_suppressed(bool default_suppressed)
{
    if (m_default_suppressed != default_suppressed) {
        m_default_suppressed = default_suppressed;
		bool default_visible = ! default_suppressed || m_idx_selected < m_num_default_presets;
		for (size_t i = 0; i < m_num_default_presets; ++ i)
			m_presets[i].is_visible = default_visible;
    }
}

size_t PresetCollection::update_compatible_internal(const Preset &active_printer, const Preset *active_print, bool unselect_if_incompatible)
{
    DynamicPrintConfig config;
    config.set_key_value("printer_preset", new ConfigOptionString(active_printer.name));
    const ConfigOption *opt = active_printer.config.option("nozzle_diameter");
    if (opt)
        config.set_key_value("num_extruders", new ConfigOptionInt((int)static_cast<const ConfigOptionFloats*>(opt)->values.size()));
    for (size_t idx_preset = m_num_default_presets; idx_preset < m_presets.size(); ++ idx_preset) {
        bool    selected        = idx_preset == m_idx_selected;
        Preset &preset_selected = m_presets[idx_preset];
        Preset &preset_edited   = selected ? m_edited_preset : preset_selected;
        if (! preset_edited.update_compatible(active_printer, &config, active_print) &&
            selected && unselect_if_incompatible)
            m_idx_selected = -1;
        if (selected)
            preset_selected.is_compatible = preset_edited.is_compatible;
    }
    return m_idx_selected;
}

// Save the preset under a new name. If the name is different from the old one,
// a new preset is stored into the list of presets.
// All presets are marked as not modified and the new preset is activated.
//void PresetCollection::save_current_preset(const std::string &new_name);

// Delete the current preset, activate the first visible preset.
//void PresetCollection::delete_current_preset();

// Update the wxChoice UI component from this list of presets.
// Hide the 
void PresetCollection::update_platter_ui(GUI::PresetComboBox *ui)
{
    if (ui == nullptr)
        return;

    // Otherwise fill in the list from scratch.
    ui->Freeze();
    ui->Clear();
	size_t selected_preset_item = 0;

	const Preset &selected_preset = this->get_selected_preset();
	// Show wide icons if the currently selected preset is not compatible with the current printer,
	// and draw a red flag in front of the selected preset.
	bool wide_icons = ! selected_preset.is_compatible && m_bitmap_incompatible != nullptr;

    /* It's supposed that standard size of an icon is 16px*16px for 100% scaled display.
    * So set sizes for solid_colored icons used for filament preset
    * and scale them in respect to em_unit value
    */
    const float scale_f = ui->em_unit() * 0.1f;
    const int icon_height           = 16 * scale_f + 0.5f;
    const int icon_width            = 16 * scale_f + 0.5f;
    const int thin_space_icon_width = 4 * scale_f + 0.5f;
    const int wide_space_icon_width = 6 * scale_f + 0.5f;

	std::map<wxString, wxBitmap*> nonsys_presets;
	wxString selected = "";
	if (!this->m_presets.front().is_visible)
        ui->set_label_marker(ui->Append(PresetCollection::separator(L("System presets")), wxNullBitmap));
	for (size_t i = this->m_presets.front().is_visible ? 0 : m_num_default_presets; i < this->m_presets.size(); ++ i) {
        const Preset &preset = this->m_presets[i];
        if (! preset.is_visible || (! preset.is_compatible && i != m_idx_selected))
            continue;
		std::string   bitmap_key = "";
		// If the filament preset is not compatible and there is a "red flag" icon loaded, show it left
		// to the filament color image.
		if (wide_icons)
			bitmap_key += preset.is_compatible ? ",cmpt" : ",ncmpt";
		bitmap_key += (preset.is_system || preset.is_default) ? ",syst" : ",nsyst";
		wxBitmap     *bmp = m_bitmap_cache->find(bitmap_key);
		if (bmp == nullptr) {
			// Create the bitmap with color bars.
			std::vector<wxBitmap> bmps;
			if (wide_icons)
				// Paint a red flag for incompatible presets.
				bmps.emplace_back(preset.is_compatible ? m_bitmap_cache->mkclear(icon_width, icon_height) : *m_bitmap_incompatible);
			// Paint the color bars.
			bmps.emplace_back(m_bitmap_cache->mkclear(thin_space_icon_width, icon_height));
			bmps.emplace_back(*m_bitmap_main_frame);
			// Paint a lock at the system presets.
			bmps.emplace_back(m_bitmap_cache->mkclear(wide_space_icon_width, icon_height));
			bmps.emplace_back((preset.is_system || preset.is_default) ? *m_bitmap_lock : m_bitmap_cache->mkclear(icon_width, icon_height));
			bmp = m_bitmap_cache->insert(bitmap_key, bmps);
		}

		if (preset.is_default || preset.is_system) {
			ui->Append(wxString::FromUTF8((preset.name + (preset.is_dirty ? g_suffix_modified : "")).c_str()),
				(bmp == 0) ? (m_bitmap_main_frame ? *m_bitmap_main_frame : wxNullBitmap) : *bmp);
			if (i == m_idx_selected)
				selected_preset_item = ui->GetCount() - 1;
		}
		else
		{
			nonsys_presets.emplace(wxString::FromUTF8((preset.name + (preset.is_dirty ? g_suffix_modified : "")).c_str()), bmp/*preset.is_compatible*/);
			if (i == m_idx_selected)
				selected = wxString::FromUTF8((preset.name + (preset.is_dirty ? g_suffix_modified : "")).c_str());
		}
		if (i + 1 == m_num_default_presets)
            ui->set_label_marker(ui->Append(PresetCollection::separator(L("System presets")), wxNullBitmap));
	}
	if (!nonsys_presets.empty())
	{
        ui->set_label_marker(ui->Append(PresetCollection::separator(L("User presets")), wxNullBitmap));
		for (std::map<wxString, wxBitmap*>::iterator it = nonsys_presets.begin(); it != nonsys_presets.end(); ++it) {
			ui->Append(it->first, *it->second);
			if (it->first == selected)
				selected_preset_item = ui->GetCount() - 1;
		}
	}
	if (m_type == Preset::TYPE_PRINTER) {
		std::string   bitmap_key = "";
		// If the filament preset is not compatible and there is a "red flag" icon loaded, show it left
		// to the filament color image.
		if (wide_icons)
			bitmap_key += "wide,";
		bitmap_key += "add_printer";
		wxBitmap     *bmp = m_bitmap_cache->find(bitmap_key);
		if (bmp == nullptr) {
			// Create the bitmap with color bars.
			std::vector<wxBitmap> bmps;
			if (wide_icons)
				// Paint a red flag for incompatible presets.
				bmps.emplace_back(m_bitmap_cache->mkclear(icon_width, icon_height));
			// Paint the color bars.
			bmps.emplace_back(m_bitmap_cache->mkclear(thin_space_icon_width, icon_height));
			bmps.emplace_back(*m_bitmap_main_frame);
			// Paint a lock at the system presets.
			bmps.emplace_back(m_bitmap_cache->mkclear(wide_space_icon_width, icon_height));
			bmps.emplace_back(m_bitmap_add ? *m_bitmap_add : wxNullBitmap);
			bmp = m_bitmap_cache->insert(bitmap_key, bmps);
		}
		ui->set_label_marker(ui->Append(PresetCollection::separator(L("Add a new printer")), *bmp), GUI::PresetComboBox::LABEL_ITEM_CONFIG_WIZARD);
	}

	ui->SetSelection(selected_preset_item);
	ui->SetToolTip(ui->GetString(selected_preset_item));
    ui->check_selection();
    ui->Thaw();

    // Update control min size after rescale (changed Display DPI under MSW)
    if (ui->GetMinWidth() != 20 * ui->em_unit())
        ui->SetMinSize(wxSize(20 * ui->em_unit(), ui->GetSize().GetHeight()));
}

size_t PresetCollection::update_tab_ui(wxBitmapComboBox *ui, bool show_incompatible, const int em/* = 10*/)
{
    if (ui == nullptr)
        return 0;
    ui->Freeze();
    ui->Clear();
	size_t selected_preset_item = 0;

    /* It's supposed that standard size of an icon is 16px*16px for 100% scaled display.
    * So set sizes for solid_colored(empty) icons used for preset
    * and scale them in respect to em_unit value
    */
    const float scale_f = em * 0.1f;
    const int icon_height = 16 * scale_f + 0.5f;
    const int icon_width  = 16 * scale_f + 0.5f;

	std::map<wxString, wxBitmap*> nonsys_presets;
	wxString selected = "";
	if (!this->m_presets.front().is_visible)
		ui->Append(PresetCollection::separator(L("System presets")), wxNullBitmap);
	for (size_t i = this->m_presets.front().is_visible ? 0 : m_num_default_presets; i < this->m_presets.size(); ++i) {
        const Preset &preset = this->m_presets[i];
        if (! preset.is_visible || (! show_incompatible && ! preset.is_compatible && i != m_idx_selected))
            continue;
		std::string   bitmap_key = "tab";
		bitmap_key += preset.is_compatible ? ",cmpt" : ",ncmpt";
		bitmap_key += (preset.is_system || preset.is_default) ? ",syst" : ",nsyst";
		wxBitmap     *bmp = m_bitmap_cache->find(bitmap_key);
		if (bmp == nullptr) {
			// Create the bitmap with color bars.
			std::vector<wxBitmap> bmps;
			const wxBitmap* tmp_bmp = preset.is_compatible ? m_bitmap_compatible : m_bitmap_incompatible;
			bmps.emplace_back((tmp_bmp == 0) ? (m_bitmap_main_frame ? *m_bitmap_main_frame : wxNullBitmap) : *tmp_bmp);
			// Paint a lock at the system presets.
			bmps.emplace_back((preset.is_system || preset.is_default) ? *m_bitmap_lock : m_bitmap_cache->mkclear(icon_width, icon_height));
			bmp = m_bitmap_cache->insert(bitmap_key, bmps);
		}

		if (preset.is_default || preset.is_system) {
			ui->Append(wxString::FromUTF8((preset.name + (preset.is_dirty ? g_suffix_modified : "")).c_str()),
				(bmp == 0) ? (m_bitmap_main_frame ? *m_bitmap_main_frame : wxNullBitmap) : *bmp);
			if (i == m_idx_selected)
				selected_preset_item = ui->GetCount() - 1;
		}
		else
		{
			nonsys_presets.emplace(wxString::FromUTF8((preset.name + (preset.is_dirty ? g_suffix_modified : "")).c_str()), bmp/*preset.is_compatible*/);
			if (i == m_idx_selected)
				selected = wxString::FromUTF8((preset.name + (preset.is_dirty ? g_suffix_modified : "")).c_str());
		}
		if (i + 1 == m_num_default_presets)
			ui->Append(PresetCollection::separator(L("System presets")), wxNullBitmap);
    }
	if (!nonsys_presets.empty())
	{
		ui->Append(PresetCollection::separator(L("User presets")), wxNullBitmap);
		for (std::map<wxString, wxBitmap*>::iterator it = nonsys_presets.begin(); it != nonsys_presets.end(); ++it) {
			ui->Append(it->first, *it->second);
			if (it->first == selected)
				selected_preset_item = ui->GetCount() - 1;
		}
	}
    if (m_type == Preset::TYPE_PRINTER) {
        wxBitmap *bmp = m_bitmap_cache->find("add_printer_tab");
        if (bmp == nullptr) {
            // Create the bitmap with color bars.
            std::vector<wxBitmap> bmps;
            bmps.emplace_back(*m_bitmap_main_frame);
            bmps.emplace_back(m_bitmap_add ? *m_bitmap_add : wxNullBitmap);
            bmp = m_bitmap_cache->insert("add_printer_tab", bmps);
        }
        ui->Append(PresetCollection::separator("Add a new printer"), *bmp);
    }
	ui->SetSelection(selected_preset_item);
	ui->SetToolTip(ui->GetString(selected_preset_item));
    ui->Thaw();
	return selected_preset_item;
}

// Update a dirty floag of the current preset, update the labels of the UI component accordingly.
// Return true if the dirty flag changed.
bool PresetCollection::update_dirty_ui(wxBitmapComboBox *ui)
{
    wxWindowUpdateLocker noUpdates(ui);
    // 1) Update the dirty flag of the current preset.
    bool was_dirty = this->get_selected_preset().is_dirty;
    bool is_dirty  = current_is_dirty();
    this->get_selected_preset().is_dirty = is_dirty;
    this->get_edited_preset().is_dirty = is_dirty;
    // 2) Update the labels.
    for (unsigned int ui_id = 0; ui_id < ui->GetCount(); ++ ui_id) {
        std::string   old_label    = ui->GetString(ui_id).utf8_str().data();
        std::string   preset_name  = Preset::remove_suffix_modified(old_label);
        const Preset *preset       = this->find_preset(preset_name, false);
//		The old_label could be the "----- system presets ------" or the "------- user presets --------" separator.
//      assert(preset != nullptr);
		if (preset != nullptr) {
			std::string new_label = preset->is_dirty ? preset->name + g_suffix_modified : preset->name;
			if (old_label != new_label)
				ui->SetString(ui_id, wxString::FromUTF8(new_label.c_str()));
		}
    }
#ifdef __APPLE__
    // wxWidgets on OSX do not upload the text of the combo box line automatically.
    // Force it to update by re-selecting.
    ui->SetSelection(ui->GetSelection());
#endif /* __APPLE __ */
    return was_dirty != is_dirty;
}

template<class T>
void add_correct_opts_to_diff(const std::string &opt_key, t_config_option_keys& vec, const ConfigBase &other, const ConfigBase &this_c)
{
	const T* opt_init = static_cast<const T*>(other.option(opt_key));
	const T* opt_cur = static_cast<const T*>(this_c.option(opt_key));
	int opt_init_max_id = opt_init->values.size() - 1;
	for (int i = 0; i < opt_cur->values.size(); i++)
	{
		int init_id = i <= opt_init_max_id ? i : 0;
		if (opt_cur->values[i] != opt_init->values[init_id])
			vec.emplace_back(opt_key + "#" + std::to_string(i));
	}
}

// Use deep_diff to correct return of changed options, considering individual options for each extruder.
inline t_config_option_keys deep_diff(const ConfigBase &config_this, const ConfigBase &config_other)
{
    t_config_option_keys diff;
    for (const t_config_option_key &opt_key : config_this.keys()) {
        const ConfigOption *this_opt  = config_this.option(opt_key);
        const ConfigOption *other_opt = config_other.option(opt_key);
        if (this_opt != nullptr && other_opt != nullptr && *this_opt != *other_opt)
        {
            if (opt_key == "bed_shape" || opt_key == "compatible_prints" || opt_key == "compatible_printers") {
                diff.emplace_back(opt_key);
                continue;
            }
            switch (other_opt->type())
            {
            case coInts:    add_correct_opts_to_diff<ConfigOptionInts       >(opt_key, diff, config_other, config_this);  break;
            case coBools:   add_correct_opts_to_diff<ConfigOptionBools      >(opt_key, diff, config_other, config_this);  break;
            case coFloats:  add_correct_opts_to_diff<ConfigOptionFloats     >(opt_key, diff, config_other, config_this);  break;
            case coStrings: add_correct_opts_to_diff<ConfigOptionStrings    >(opt_key, diff, config_other, config_this);  break;
            case coPercents:add_correct_opts_to_diff<ConfigOptionPercents   >(opt_key, diff, config_other, config_this);  break;
            case coPoints:  add_correct_opts_to_diff<ConfigOptionPoints     >(opt_key, diff, config_other, config_this);  break;
            default:        diff.emplace_back(opt_key);     break;
            }
        }
    }
    return diff;
}

std::vector<std::string> PresetCollection::dirty_options(const Preset *edited, const Preset *reference, const bool deep_compare /*= false*/)
{
    std::vector<std::string> changed;
	if (edited != nullptr && reference != nullptr) {
        changed = deep_compare ?
				deep_diff(edited->config, reference->config) :
				reference->config.diff(edited->config);
        // The "compatible_printers" option key is handled differently from the others:
        // It is not mandatory. If the key is missing, it means it is compatible with any printer.
        // If the key exists and it is empty, it means it is compatible with no printer.
        std::initializer_list<const char*> optional_keys { "compatible_prints", "compatible_printers" };
        for (auto &opt_key : optional_keys) {
            if (reference->config.has(opt_key) != edited->config.has(opt_key))
                changed.emplace_back(opt_key);
        }
    }
    return changed;
}

// Select a new preset. This resets all the edits done to the currently selected preset.
// If the preset with index idx does not exist, a first visible preset is selected.
Preset& PresetCollection::select_preset(size_t idx)
{
    for (Preset &preset : m_presets)
        preset.is_dirty = false;
    if (idx >= m_presets.size())
        idx = first_visible_idx();
    m_idx_selected = idx;
    m_edited_preset = m_presets[idx];
	bool default_visible = ! m_default_suppressed || m_idx_selected < m_num_default_presets;
	for (size_t i = 0; i < m_num_default_presets; ++i)
		m_presets[i].is_visible = default_visible;
    return m_presets[idx];
}

bool PresetCollection::select_preset_by_name(const std::string &name_w_suffix, bool force)
{   
    std::string name = Preset::remove_suffix_modified(name_w_suffix);
    // 1) Try to find the preset by its name.
    auto it = this->find_preset_internal(name);
    size_t idx = 0;
	if (it != m_presets.end() && it->name == name && it->is_visible)
        // Preset found by its name and it is visible.
        idx = it - m_presets.begin();
    else {
        // Find the first visible preset.
        for (size_t i = m_default_suppressed ? m_num_default_presets : 0; i < m_presets.size(); ++ i)
            if (m_presets[i].is_visible) {
                idx = i;
                break;
            }
        // If the first visible preset was not found, return the 0th element, which is the default preset.
    }

    // 2) Select the new preset.
    if (m_idx_selected != idx || force) {
        this->select_preset(idx);
        return true;
    }

    return false;
}

bool PresetCollection::select_preset_by_name_strict(const std::string &name)
{   
    // 1) Try to find the preset by its name.
    auto it = this->find_preset_internal(name);
    size_t idx = (size_t)-1;
	if (it != m_presets.end() && it->name == name && it->is_visible)
        // Preset found by its name.
        idx = it - m_presets.begin();
    // 2) Select the new preset.
    if (idx != (size_t)-1) {
        this->select_preset(idx);
        return true;
    }
    m_idx_selected = idx;
    return false;
}

// Merge one vendor's presets with the other vendor's presets, report duplicates.
std::vector<std::string> PresetCollection::merge_presets(PresetCollection &&other, const std::set<VendorProfile> &new_vendors)
{
    std::vector<std::string> duplicates;
    for (Preset &preset : other.m_presets) {
        if (preset.is_default || preset.is_external)
            continue;
        Preset key(m_type, preset.name);
        auto it = std::lower_bound(m_presets.begin() + m_num_default_presets, m_presets.end(), key);
        if (it == m_presets.end() || it->name != preset.name) {
            if (preset.vendor != nullptr) {
                // Re-assign a pointer to the vendor structure in the new PresetBundle.
                auto it = new_vendors.find(*preset.vendor);
                assert(it != new_vendors.end());
                preset.vendor = &(*it);
            }
            this->m_presets.emplace(it, std::move(preset));
        } else
            duplicates.emplace_back(std::move(preset.name));
    }
    return duplicates;
}

std::string PresetCollection::name() const
{
    switch (this->type()) {
    case Preset::TYPE_PRINT:        return L("print");
    case Preset::TYPE_FILAMENT:     return L("filament");
    case Preset::TYPE_SLA_PRINT:    return L("SLA print");
    case Preset::TYPE_SLA_MATERIAL: return L("SLA material");
    case Preset::TYPE_PRINTER:      return L("printer");
    default:                        return "invalid";
    }
}

std::string PresetCollection::section_name() const
{
    switch (this->type()) {
    case Preset::TYPE_PRINT:        return "print";
    case Preset::TYPE_FILAMENT:     return "filament";
    case Preset::TYPE_SLA_PRINT:    return "sla_print";
    case Preset::TYPE_SLA_MATERIAL: return "sla_material";
    case Preset::TYPE_PRINTER:      return "printer";
    default:                        return "invalid";
    }
}

std::vector<std::string> PresetCollection::system_preset_names() const
{
    size_t num = 0;
    for (const Preset &preset : m_presets)
        if (preset.is_system)
            ++ num;
    std::vector<std::string> out;
    out.reserve(num);
	for (const Preset &preset : m_presets)
		if (preset.is_system)
			out.emplace_back(preset.name);
    std::sort(out.begin(), out.end());
    return out;
}

// Generate a file path from a profile name. Add the ".ini" suffix if it is missing.
std::string PresetCollection::path_from_name(const std::string &new_name) const
{
	std::string file_name = boost::iends_with(new_name, ".ini") ? new_name : (new_name + ".ini");
    return (boost::filesystem::path(m_dir_path) / file_name).make_preferred().string();
}

void PresetCollection::clear_bitmap_cache()
{
    m_bitmap_cache->clear();
}

wxString PresetCollection::separator(const std::string &label)
{
	return wxString::FromUTF8(PresetCollection::separator_head()) + _(label) + wxString::FromUTF8(PresetCollection::separator_tail());
}

const Preset& PrinterPresetCollection::default_preset_for(const DynamicPrintConfig &config) const 
{ 
    const ConfigOptionEnumGeneric *opt_printer_technology = config.opt<ConfigOptionEnumGeneric>("printer_technology");
	return this->default_preset((opt_printer_technology == nullptr || opt_printer_technology->value == ptFFF) ? 0 : 1);
}

const Preset* PrinterPresetCollection::find_by_model_id(const std::string &model_id) const
{
    if (model_id.empty()) { return nullptr; }

    const auto it = std::find_if(cbegin(), cend(), [&](const Preset &preset) {
        return preset.config.opt_string("printer_model") == model_id;
    });

    return it != cend() ? &*it : nullptr;
}

} // namespace Slic3r<|MERGE_RESOLUTION|>--- conflicted
+++ resolved
@@ -444,22 +444,19 @@
         "filament_unloading_speed", "filament_toolchange_delay", "filament_unloading_speed_start", "filament_unload_time", "filament_cooling_moves",
         "filament_cooling_initial_speed", "filament_cooling_final_speed", "filament_ramming_parameters", "filament_minimal_purge_on_wipe_tower",
         "temperature", "first_layer_temperature", "bed_temperature", "first_layer_bed_temperature", "fan_always_on", "cooling", "min_fan_speed",
-<<<<<<< HEAD
-        "max_fan_speed", "bridge_fan_speed", "top_fan_speed", "disable_fan_first_layers", "fan_below_layer_time", "slowdown_below_layer_time",
-        "min_print_speed", "start_filament_gcode", "end_filament_gcode",
-        "compatible_prints", "compatible_prints_condition",
-        "compatible_printers", "compatible_printers_condition", "inherits"
-        , "filament_wipe_advanced_pigment",
-		"chamber_temperature"
-=======
-        "max_fan_speed", "bridge_fan_speed", "disable_fan_first_layers", "fan_below_layer_time", "slowdown_below_layer_time", "min_print_speed",
+        "max_fan_speed", "bridge_fan_speed"
+        , "top_fan_speed"
+        , "disable_fan_first_layers"
+        , "fan_below_layer_time", "slowdown_below_layer_time", "min_print_speed",
         "start_filament_gcode", "end_filament_gcode",
         // Retract overrides
-		"filament_retract_length", "filament_retract_lift", "filament_retract_lift_above", "filament_retract_lift_below", "filament_retract_speed", "filament_deretract_speed", "filament_retract_restart_extra", "filament_retract_before_travel", 
-		"filament_retract_layer_change", "filament_wipe", "filament_retract_before_wipe",
-		// Profile compatibility
+        "filament_retract_length", "filament_retract_lift", "filament_retract_lift_above", "filament_retract_lift_below", "filament_retract_speed", "filament_deretract_speed", "filament_retract_restart_extra", "filament_retract_before_travel", 
+        "filament_retract_layer_change", "filament_wipe", "filament_retract_before_wipe",
+        // Profile compatibility
         "compatible_prints", "compatible_prints_condition", "compatible_printers", "compatible_printers_condition", "inherits"
->>>>>>> 1ba91009
+        //merill adds
+        , "filament_wipe_advanced_pigment"
+        , "chamber_temperature"
     };
     return s_opts;
 }
@@ -470,11 +467,7 @@
     if (s_opts.empty()) {
         s_opts = {
             "printer_technology",
-<<<<<<< HEAD
-            "bed_shape", "custom_bed_view", "z_offset", "gcode_flavor", "use_relative_e_distances", "serial_port", "serial_speed",
-=======
             "bed_shape", "bed_custom_texture", "bed_custom_model", "z_offset", "gcode_flavor", "use_relative_e_distances", "serial_port", "serial_speed",
->>>>>>> 1ba91009
             "use_firmware_retraction", "use_volumetric_e", "variable_layer_height",
             "host_type", "print_host", "printhost_apikey", "printhost_cafile",
             "single_extruder_multi_material", "start_gcode", "end_gcode", "before_layer_gcode", "layer_gcode", "toolchange_gcode",
@@ -582,12 +575,8 @@
     if (s_opts.empty()) {
         s_opts = {
             "printer_technology",
-<<<<<<< HEAD
-            "bed_shape", "custom_bed_view", "max_print_height",
-=======
             "bed_shape", "bed_custom_texture", "bed_custom_model", "max_print_height",
             "bed_shape", "max_print_height",
->>>>>>> 1ba91009
             "display_width", "display_height", "display_pixels_x", "display_pixels_y",
             "display_mirror_x", "display_mirror_y",
             "display_orientation",
