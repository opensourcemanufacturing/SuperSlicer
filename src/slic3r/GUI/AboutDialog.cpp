#include "AboutDialog.hpp"
#include "I18N.hpp"

#include "libslic3r/Utils.hpp"
#include "GUI_App.hpp"
#include "wxExtensions.hpp"

namespace Slic3r { 
namespace GUI {

AboutDialogLogo::AboutDialogLogo(wxWindow* parent)
    : wxPanel(parent, wxID_ANY, wxDefaultPosition, wxDefaultSize)
{
    this->SetBackgroundColour(*wxWHITE);
    this->logo = wxBitmap(from_u8(Slic3r::var("Slic3r_192px.png")), wxBITMAP_TYPE_PNG);
    this->SetMinSize(this->logo.GetSize());
    
    this->Bind(wxEVT_PAINT, &AboutDialogLogo::onRepaint, this);
}

void AboutDialogLogo::onRepaint(wxEvent &event)
{
    wxPaintDC dc(this);
    dc.SetBackgroundMode(wxTRANSPARENT);

    wxSize size = this->GetSize();
    int logo_w = this->logo.GetWidth();
    int logo_h = this->logo.GetHeight();
    dc.DrawBitmap(this->logo, (size.GetWidth() - logo_w)/2, (size.GetHeight() - logo_h)/2, true);

    event.Skip();
}


// -----------------------------------------
// CopyrightsDialog
// -----------------------------------------
CopyrightsDialog::CopyrightsDialog()
    : DPIDialog(NULL, wxID_ANY, from_u8((boost::format("%1% - %2%")
                                                       % SLIC3R_APP_NAME
                                                       % _utf8(L("Portions copyright"))).str()),
                wxDefaultPosition, wxDefaultSize, wxDEFAULT_DIALOG_STYLE | wxRESIZE_BORDER)
{
    this->SetFont(wxGetApp().normal_font());
	this->SetBackgroundColour(wxSystemSettings::GetColour(wxSYS_COLOUR_WINDOW));

	auto sizer = new wxBoxSizer(wxVERTICAL);
    
    fill_entries();

    m_html = new wxHtmlWindow(this, wxID_ANY, wxDefaultPosition, 
                              wxSize(40 * em_unit(), 20 * em_unit()), wxHW_SCROLLBAR_AUTO);

    wxFont font = GetFont();
    const int fs = font.GetPointSize();
    const int fs2 = static_cast<int>(1.2f*fs);
    int size[] = { fs, fs, fs, fs, fs2, fs2, fs2 };

    m_html->SetFonts(font.GetFaceName(), font.GetFaceName(), size);
    m_html->SetBorders(2);        
    m_html->SetPage(get_html_text());

    sizer->Add(m_html, 1, wxEXPAND | wxALL, 15);
    m_html->Bind(wxEVT_HTML_LINK_CLICKED, &CopyrightsDialog::onLinkClicked, this);

    wxStdDialogButtonSizer* buttons = this->CreateStdDialogButtonSizer(wxCLOSE);

    this->SetEscapeId(wxID_CLOSE);
    this->Bind(wxEVT_BUTTON, &CopyrightsDialog::onCloseDialog, this, wxID_CLOSE);
    sizer->Add(buttons, 0, wxEXPAND | wxRIGHT | wxBOTTOM, 3);

    SetSizer(sizer);
    sizer->SetSizeHints(this);
    
}

void CopyrightsDialog::fill_entries()
{
    m_entries = {
        { "wxWidgets"       , "2019 wxWidgets"                              , "https://www.wxwidgets.org/" },
        { "OpenGL"          , "1997-2019 The Khronos Group Inc"            , "https://www.opengl.org/" },
        { "GNU gettext"     , "1998, 2019 Free Software Foundation, Inc."   , "https://www.gnu.org/software/gettext/" },
        { "PoEdit"          , "2019 Vaclav Slava­k"                          , "https://poedit.net/" },
        { "ImGUI"           , "2014-2019 Omar Cornut"                       , "https://github.com/ocornut/imgui" },
        { "Eigen"           , ""                                            , "http://eigen.tuxfamily.org" },
        { "ADMesh"          , "1995, 1996  Anthony D. Martin; "
                              "2015, ADMesh contributors"                   , "https://admesh.readthedocs.io/en/latest/" },
        { "Anti-Grain Geometry"
                            , "2002-2005 Maxim Shemanarev (McSeem)"         , "http://antigrain.com" },
        { "Boost"           , "1998-2005 Beman Dawes, David Abrahams; "
                              "2004 - 2007 Rene Rivera"                     , "https://www.boost.org/" },
        { "Clipper"         , "2010-2015 Angus Johnson "                    , "http://www.angusj.com " },
        { "GLEW (The OpenGL Extension Wrangler Library)", 
                              "2002 - 2007, Milan Ikits; "
                              "2002 - 2007, Marcelo E.Magallon; "
                              "2002, Lev Povalahev"                         , "http://glew.sourceforge.net/" },
        { "Libigl"          , "2013 Alec Jacobson and others"               , "https://libigl.github.io/" },
        { "Poly2Tri"        , "2009-2018, Poly2Tri Contributors"            , "https://github.com/jhasse/poly2tri" },
        { "PolyPartition"   , "2011 Ivan Fratric"                           , "https://github.com/ivanfratric/polypartition" },
        { "Qhull"           , "1993-2015 C.B.Barber Arlington and "
                              "University of Minnesota"                     , "http://qhull.org/" },
        { "SemVer"          , "2015-2017 Tomas Aparicio"                    , "https://semver.org/" },
        { "Nanosvg"         , "2013-14 Mikko Mononen"                       , "https://github.com/memononen/nanosvg" },
        { "Miniz"           , "2013-2014 RAD Game Tools and Valve Software; "
                              "2010-2014 Rich Geldreich and Tenacious Software LLC"
                                                                            , "https://github.com/richgel999/miniz" },
        { "Expat"           , "1998-2000 Thai Open Source Software Center Ltd and Clark Cooper"
                              "2001-2016 Expat maintainers"                 , "http://www.libexpat.org/" },
        { "AVRDUDE"         , "2018  Free Software Foundation, Inc."        , "http://savannah.nongnu.org/projects/avrdude" },
        { "Shinyprofiler"   , "2007-2010 Aidin Abedi"                       , "http://code.google.com/p/shinyprofiler/" },
        { "Real-Time DXT1/DXT5 C compression library"   
                                    , "Based on original by fabian \"ryg\" giesen v1.04. "
                              "Custom version, modified by Yann Collet"     , "https://github.com/Cyan4973/RygsDXTc" },
        { "Icons for STL and GCODE files."
                            , "Akira Yasuda"                                , "http://3dp0.com/icons-for-stl-and-gcode/" },
        { "AppImage packaging for Linux using AppImageKit"
                            , "2004-2019 Simon Peter and contributors"      , "https://appimage.org/" }
    };
}

wxString CopyrightsDialog::get_html_text()
{
    wxColour bgr_clr = wxSystemSettings::GetColour(wxSYS_COLOUR_WINDOW);

    const auto text_clr = wxSystemSettings::GetColour(wxSYS_COLOUR_WINDOWTEXT);
    const auto text_clr_str = wxString::Format(wxT("#%02X%02X%02X"), text_clr.Red(), text_clr.Green(), text_clr.Blue());
    const auto bgr_clr_str = wxString::Format(wxT("#%02X%02X%02X"), bgr_clr.Red(), bgr_clr.Green(), bgr_clr.Blue());

    const wxString copyright_str = _(L("Copyright")) + "&copy; ";
    // TRN "Slic3r _is licensed under the_ License"
    const wxString header_str = _(L("License agreements of all following programs (libraries) are part of application license agreement"));

    wxString text = wxString::Format(
        "<html>"
            "<body bgcolor= %s link= %s>"
            "<font color=%s>"
                "<font size=\"5\">%s.</font>"
                "<br /><br />"
                "<font size=\"3\">"
        , bgr_clr_str, text_clr_str
        , text_clr_str
        , header_str);

    for (auto& entry : m_entries) {
        text += wxString::Format(
                    "<a href=\"%s\">%s</a><br/>"
                    , entry.link, entry.lib_name);

        if (!entry.copyright.empty())
            text += wxString::Format(
                    "%s %s"
                    "<br/><br/>"
                    , copyright_str, entry.copyright);
    }

    text += wxString(
                "</font>"
            "</font>"
            "</body>"
        "</html>");

    return text;
}

void CopyrightsDialog::on_dpi_changed(const wxRect &suggested_rect)
{
    const wxFont& font = GetFont();
    const int fs = font.GetPointSize();
    const int fs2 = static_cast<int>(1.2f*fs);
    int font_size[] = { fs, fs, fs, fs, fs2, fs2, fs2 };

    m_html->SetFonts(font.GetFaceName(), font.GetFaceName(), font_size);

    const int& em = em_unit();

    msw_buttons_rescale(this, em, { wxID_CLOSE });

    const wxSize& size = wxSize(40 * em, 20 * em);

    m_html->SetMinSize(size);
    m_html->Refresh();

    SetMinSize(size);
    Fit();

    Refresh();
}

void CopyrightsDialog::onLinkClicked(wxHtmlLinkEvent &event)
{
    wxLaunchDefaultBrowser(event.GetLinkInfo().GetHref());
    event.Skip(false);
}

void CopyrightsDialog::onCloseDialog(wxEvent &)
{
     this->EndModal(wxID_CLOSE);
}

AboutDialog::AboutDialog()
    : DPIDialog(NULL, wxID_ANY, from_u8((boost::format(_utf8(L("About %s"))) % SLIC3R_APP_NAME).str()), wxDefaultPosition,
                wxDefaultSize, /*wxCAPTION*/wxDEFAULT_DIALOG_STYLE | wxRESIZE_BORDER)
{
    SetFont(wxGetApp().normal_font());

	wxColour bgr_clr = wxSystemSettings::GetColour(wxSYS_COLOUR_WINDOW);
	SetBackgroundColour(bgr_clr);
    wxBoxSizer* hsizer = new wxBoxSizer(wxHORIZONTAL);

	auto main_sizer = new wxBoxSizer(wxVERTICAL);
	main_sizer->Add(hsizer, 0, wxEXPAND | wxALL, 20);

    // logo
    m_logo_bitmap = ScalableBitmap(this, "Slic3r_192px.png", 192);
    m_logo = new wxStaticBitmap(this, wxID_ANY, m_logo_bitmap.bmp());
	hsizer->Add(m_logo, 1, wxALIGN_CENTER_VERTICAL);
    
    wxBoxSizer* vsizer = new wxBoxSizer(wxVERTICAL); 	
    hsizer->Add(vsizer, 2, wxEXPAND|wxLEFT, 20);

    // title
    {
        wxStaticText* title = new wxStaticText(this, wxID_ANY, SLIC3R_APP_NAME, wxDefaultPosition, wxDefaultSize);
        wxFont title_font = GUI::wxGetApp().bold_font();
        title_font.SetFamily(wxFONTFAMILY_ROMAN);
        title_font.SetPointSize(24);
        title->SetFont(title_font);
        vsizer->Add(title, 0, wxALIGN_LEFT | wxTOP, 10);
    }
    
    // version
    {
        auto version_string = _(L("Version"))+ " " + std::string(SLIC3R_VERSION);
        wxStaticText* version = new wxStaticText(this, wxID_ANY, version_string.c_str(), wxDefaultPosition, wxDefaultSize);
        wxFont version_font = GetFont();
        #ifdef __WXMSW__
        version_font.SetPointSize(version_font.GetPointSize()-1);
        #else
            version_font.SetPointSize(11);
        #endif
        version->SetFont(version_font);
        vsizer->Add(version, 0, wxALIGN_LEFT | wxBOTTOM, 10);
    }
    
    // text
    m_html = new wxHtmlWindow(this, wxID_ANY, wxDefaultPosition, wxDefaultSize, wxHW_SCROLLBAR_AUTO/*NEVER*/);
    {
        m_html->SetMinSize(wxSize(-1, 16 * wxGetApp().em_unit()));
        wxFont font = GetFont();
        const auto text_clr = wxSystemSettings::GetColour(wxSYS_COLOUR_WINDOWTEXT);
		auto text_clr_str = wxString::Format(wxT("#%02X%02X%02X"), text_clr.Red(), text_clr.Green(), text_clr.Blue());
		auto bgr_clr_str = wxString::Format(wxT("#%02X%02X%02X"), bgr_clr.Red(), bgr_clr.Green(), bgr_clr.Blue());

		const int fs = font.GetPointSize()-1;
        int size[] = {fs,fs,fs,fs,fs,fs,fs};
        m_html->SetFonts(font.GetFaceName(), font.GetFaceName(), size);
        m_html->SetBorders(2);
        const std::string copyright_str = _utf8(L("Copyright"));
        // TRN "Slic3r _is licensed under the_ License"
<<<<<<< HEAD
        const wxString is_lecensed_str = _(L("is licensed under the"));
        const wxString license_str = _(L("GNU Affero General Public License, version 3"));
        const wxString based_on_str = _(L("Slic3r++ is based on PrusaSlicer which is based on Slic3r by Alessandro Ranellucci and the RepRap community."));
        const wxString contributors_str = _(L("Contributions by Henrik Brix Andersen, Nicolas Dandrimont, Mark Hindess, Petr Ledvina, Joseph Lenox, Y. Sapir, Mike Sheldrake, Vojtech Bubnik, Durand Rémi and numerous others."));
		const auto text = wxString::Format(
            "<html>"
            "<body bgcolor= %s link= %s>"
            "<font color=%s>"
            "Copyright &copy; 2018-2019 Durand Rémi. <br />"
            "Copyright &copy; 2016-2019 Prusa Research. <br />"
            "Copyright &copy; 2011-2017 Alessandro Ranellucci. <br />"
            "<a href=\"http://slic3r.org/\">Slic3r</a> is licensed under the "
            "<a href=\"http://www.gnu.org/licenses/agpl-3.0.html\">GNU Affero General Public License, version 3</a>."
            "<br /><br />"
            "Contributions by Henrik Brix Andersen, Nicolas Dandrimont, Mark Hindess, Petr Ledvina, Joseph Lenox, Y. Sapir, Mike Sheldrake, Vojtech Bubnik, Durand Rémi and numerous others. "
            "Manual by Gary Hodgson. Inspired by the RepRap community. <br />"
            "Slic3r logo designed by Corey Daniels, <a href=\"http://www.famfamfam.com/lab/icons/silk/\">Silk Icon Set</a> designed by Mark James. "
=======
        const std::string is_lecensed_str = _utf8(L("is licensed under the"));
        const std::string license_str = _utf8(L("GNU Affero General Public License, version 3"));
        const std::string based_on_str = _utf8(L("PrusaSlicer is based on Slic3r by Alessandro Ranellucci and the RepRap community."));
        const std::string contributors_str = _utf8(L("Contributions by Henrik Brix Andersen, Nicolas Dandrimont, Mark Hindess, Petr Ledvina, Joseph Lenox, Y. Sapir, Mike Sheldrake, Vojtech Bubnik and numerous others."));
        const auto text = from_u8(
            (boost::format(
            "<html>"
            "<body bgcolor= %1% link= %2%>"
            "<font color=%3%>"
            "%4% &copy; 2016-2020 Prusa Research. <br />"
            "%5% &copy; 2011-2018 Alessandro Ranellucci. <br />"
            "<a href=\"http://slic3r.org/\">Slic3r</a> %6% "
            "<a href=\"http://www.gnu.org/licenses/agpl-3.0.html\">%7%</a>."
            "<br /><br />"
            "%8%"
            "<br /><br />"
            "%9%"
>>>>>>> d5bcddee
            "</font>"
            "</body>"
            "</html>") % bgr_clr_str % text_clr_str % text_clr_str
            % copyright_str % copyright_str
            % is_lecensed_str
            % license_str
            % based_on_str
            % contributors_str).str());
        m_html->SetPage(text);
        vsizer->Add(m_html, 1, wxEXPAND | wxBOTTOM, 10);
        m_html->Bind(wxEVT_HTML_LINK_CLICKED, &AboutDialog::onLinkClicked, this);
    }


    wxStdDialogButtonSizer* buttons = this->CreateStdDialogButtonSizer(wxCLOSE);

    m_copy_rights_btn_id = NewControlId();
    auto copy_rights_btn = new wxButton(this, m_copy_rights_btn_id, _(L("Portions copyright"))+dots);
    buttons->Insert(0, copy_rights_btn, 0, wxLEFT, 5);
    copy_rights_btn->Bind(wxEVT_BUTTON, &AboutDialog::onCopyrightBtn, this);
    
    this->SetEscapeId(wxID_CLOSE);
    this->Bind(wxEVT_BUTTON, &AboutDialog::onCloseDialog, this, wxID_CLOSE);
    vsizer->Add(buttons, 0, wxEXPAND | wxRIGHT | wxBOTTOM, 3);

	SetSizer(main_sizer);
	main_sizer->SetSizeHints(this);
}

void AboutDialog::on_dpi_changed(const wxRect &suggested_rect)
{
    m_logo_bitmap.msw_rescale();
    m_logo->SetBitmap(m_logo_bitmap.bmp());

    const wxFont& font = GetFont();
    const int fs = font.GetPointSize() - 1;
    int font_size[] = { fs, fs, fs, fs, fs, fs, fs };
    m_html->SetFonts(font.GetFaceName(), font.GetFaceName(), font_size);

    const int& em = em_unit();

    msw_buttons_rescale(this, em, { wxID_CLOSE, m_copy_rights_btn_id });

    m_html->SetMinSize(wxSize(-1, 16 * em));
    m_html->Refresh();

    const wxSize& size = wxSize(65 * em, 30 * em);

    SetMinSize(size);
    Fit();

    Refresh();
}

void AboutDialog::onLinkClicked(wxHtmlLinkEvent &event)
{
    wxLaunchDefaultBrowser(event.GetLinkInfo().GetHref());
    event.Skip(false);
}

void AboutDialog::onCloseDialog(wxEvent &)
{
    this->EndModal(wxID_CLOSE);
}

void AboutDialog::onCopyrightBtn(wxEvent &)
{
    CopyrightsDialog dlg;
    dlg.ShowModal();
}

} // namespace GUI
} // namespace Slic3r<|MERGE_RESOLUTION|>--- conflicted
+++ resolved
@@ -257,34 +257,16 @@
         m_html->SetBorders(2);
         const std::string copyright_str = _utf8(L("Copyright"));
         // TRN "Slic3r _is licensed under the_ License"
-<<<<<<< HEAD
-        const wxString is_lecensed_str = _(L("is licensed under the"));
-        const wxString license_str = _(L("GNU Affero General Public License, version 3"));
-        const wxString based_on_str = _(L("Slic3r++ is based on PrusaSlicer which is based on Slic3r by Alessandro Ranellucci and the RepRap community."));
-        const wxString contributors_str = _(L("Contributions by Henrik Brix Andersen, Nicolas Dandrimont, Mark Hindess, Petr Ledvina, Joseph Lenox, Y. Sapir, Mike Sheldrake, Vojtech Bubnik, Durand Rémi and numerous others."));
-		const auto text = wxString::Format(
-            "<html>"
-            "<body bgcolor= %s link= %s>"
-            "<font color=%s>"
-            "Copyright &copy; 2018-2019 Durand Rémi. <br />"
-            "Copyright &copy; 2016-2019 Prusa Research. <br />"
-            "Copyright &copy; 2011-2017 Alessandro Ranellucci. <br />"
-            "<a href=\"http://slic3r.org/\">Slic3r</a> is licensed under the "
-            "<a href=\"http://www.gnu.org/licenses/agpl-3.0.html\">GNU Affero General Public License, version 3</a>."
-            "<br /><br />"
-            "Contributions by Henrik Brix Andersen, Nicolas Dandrimont, Mark Hindess, Petr Ledvina, Joseph Lenox, Y. Sapir, Mike Sheldrake, Vojtech Bubnik, Durand Rémi and numerous others. "
-            "Manual by Gary Hodgson. Inspired by the RepRap community. <br />"
-            "Slic3r logo designed by Corey Daniels, <a href=\"http://www.famfamfam.com/lab/icons/silk/\">Silk Icon Set</a> designed by Mark James. "
-=======
         const std::string is_lecensed_str = _utf8(L("is licensed under the"));
         const std::string license_str = _utf8(L("GNU Affero General Public License, version 3"));
-        const std::string based_on_str = _utf8(L("PrusaSlicer is based on Slic3r by Alessandro Ranellucci and the RepRap community."));
-        const std::string contributors_str = _utf8(L("Contributions by Henrik Brix Andersen, Nicolas Dandrimont, Mark Hindess, Petr Ledvina, Joseph Lenox, Y. Sapir, Mike Sheldrake, Vojtech Bubnik and numerous others."));
+        const std::string based_on_str = _utf8(L("Slic3r++ is based on PrusaSlicer which is based on Slic3r by Alessandro Ranellucci and the RepRap community."));
+        const std::string contributors_str = _utf8(L("Contributions by Henrik Brix Andersen, Nicolas Dandrimont, Mark Hindess, Petr Ledvina, Joseph Lenox, Y. Sapir, Mike Sheldrake, Vojtech Bubnik, Durand Rémi and numerous others."));
         const auto text = from_u8(
             (boost::format(
             "<html>"
             "<body bgcolor= %1% link= %2%>"
             "<font color=%3%>"
+            "%5% &copy; 2018-2020 Durand Rémi. <br />"
             "%4% &copy; 2016-2020 Prusa Research. <br />"
             "%5% &copy; 2011-2018 Alessandro Ranellucci. <br />"
             "<a href=\"http://slic3r.org/\">Slic3r</a> %6% "
@@ -293,7 +275,6 @@
             "%8%"
             "<br /><br />"
             "%9%"
->>>>>>> d5bcddee
             "</font>"
             "</body>"
             "</html>") % bgr_clr_str % text_clr_str % text_clr_str
