--- conflicted
+++ resolved
@@ -74,10 +74,7 @@
 #include "../Utils/FixModelByWin10.hpp"
 #include "../Utils/UndoRedo.hpp"
 #include "RemovableDriveManager.hpp"
-<<<<<<< HEAD
-=======
 #include "InstanceCheck.hpp"
->>>>>>> 8a82e3d5
 
 #if ENABLE_NON_STATIC_CANVAS_MANAGER
 #ifdef __APPLE__
@@ -2021,10 +2018,6 @@
     // Initialize the Undo / Redo stack with a first snapshot.
     this->take_snapshot(_L("New Project"));
 
-<<<<<<< HEAD
-    // collapse sidebar according to saved value
-    sidebar->collapse(wxGetApp().app_config->get("collapsed_sidebar") == "1");
-=======
     this->q->Bind(EVT_LOAD_MODEL_OTHER_INSTANCE, [this](LoadFromOtherInstanceEvent &evt) { 
 		BOOST_LOG_TRIVIAL(debug) << "received load from other instance event ";
         this->load_files(evt.data, true, true);
@@ -2046,7 +2039,9 @@
     });
 	wxGetApp().other_instance_message_handler()->init(this->q);
 
->>>>>>> 8a82e3d5
+
+    // collapse sidebar according to saved value
+    sidebar->collapse(wxGetApp().app_config->get("collapsed_sidebar") == "1");
 }
 
 Plater::priv::~priv()
@@ -3304,12 +3299,8 @@
     }
 
     // update plater with new config
-<<<<<<< HEAD
-    wxGetApp().plater()->on_config_change(wxGetApp().preset_bundle->full_config());
+    q->on_config_change(wxGetApp().preset_bundle->full_config());
     if (preset_type == Preset::TYPE_PRINTER) {
-=======
-    q->on_config_change(wxGetApp().preset_bundle->full_config());
->>>>>>> 8a82e3d5
     /* Settings list can be changed after printer preset changing, so
      * update all settings items for all item had it.
      * Furthermore, Layers editing is implemented only for FFF printers
