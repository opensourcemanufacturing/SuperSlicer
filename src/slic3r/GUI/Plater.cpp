--- conflicted
+++ resolved
@@ -1780,9 +1780,6 @@
     void split_object();
     void split_volume();
     void scale_selection_to_fit_print_volume();
-<<<<<<< HEAD
-	bool background_processing_enabled() const { return this->get_config("background_processing") == "1"; }
-=======
 
     // Return the active Undo/Redo stack. It may be either the main stack or the Gimzo stack.
     Slic3r::UndoRedo::Stack& undo_redo_stack() { assert(m_undo_redo_stack_active != nullptr); return *m_undo_redo_stack_active; }
@@ -1802,7 +1799,6 @@
     void allow_snapshots()      { this->m_prevent_snapshots--; }
 
     bool background_processing_enabled() const { return this->get_config("background_processing") == "1"; }
->>>>>>> 1ba91009
     void update_print_volume_state();
     void schedule_background_process();
     // Update background processing thread from the current config and Model.
@@ -2697,55 +2693,6 @@
     // on printer technology. I guess the following should work but it crashes.
     double dist = 6; //PrintConfig::min_object_distance(config);
     if (plater().printer_technology == ptFFF) {
-<<<<<<< HEAD
-        //get default
-        dist = config->option("duplicate_distance")->getFloat();
-        //see if there are a bigger min distance
-        dist = std::max(dist, PrintConfig::min_object_distance(config));
-        //add a little safety offset (nozzle size)
-        std::vector<double> vals = dynamic_cast<const ConfigOptionFloats*>(config->option("nozzle_diameter"))->values;
-        double max_nozzle_diam = 0.1;
-        for (double val : vals) max_nozzle_diam = std::fmax(max_nozzle_diam, val);
-        dist += max_nozzle_diam;
-    }
-
-    auto min_obj_distance = coord_t(dist/SCALING_FACTOR);
-
-    const auto *bed_shape_opt = config->opt<ConfigOptionPoints>(
-        "bed_shape");
-
-    assert(bed_shape_opt);
-    auto& bedpoints = bed_shape_opt->values;
-    Polyline bed;
-    bed.points.reserve(bedpoints.size());
-    for (auto &v : bedpoints) bed.append(Point::new_scale(v(0), v(1)));
-
-    update_status(0, arrangestr);
-
-    arr::WipeTowerInfo wti = view3D->get_canvas3d()->get_wipe_tower_info();
-
-    try {
-        arr::BedShapeHint hint;
-
-        // TODO: from Sasha from GUI or
-        hint.type = arr::BedShapeType::WHO_KNOWS;
-
-        arr::arrange(model,
-                     wti,
-                     min_obj_distance,
-                     bed,
-                     hint,
-                     false, // create many piles not just one pile
-                     [this](unsigned st) {
-                         if (st > 0)
-                             update_status(count - int(st), arrangestr);
-                     },
-                     [this]() { return was_canceled(); });
-    } catch(std::exception& /*e*/) {
-        GUI::show_error(plater().q,
-                        L("Could not arrange model objects! "
-                                   "Some geometries may be invalid."));
-=======
         dist = PrintConfig::min_object_distance(plater().config);
     }
     
@@ -2761,11 +2708,10 @@
                                      update_status(count - st, arrangestr);
                              },
                              [this]() { return was_canceled(); });
-    } catch (std::exception & /*e*/) {
+    } catch(std::exception& /*e*/) {
         GUI::show_error(plater().q,
                         _(L("Could not arrange model objects! "
                             "Some geometries may be invalid.")));
->>>>>>> 1ba91009
     }
     
     // finalize just here.
@@ -2791,18 +2737,6 @@
         },
         [this]() { return was_canceled(); });
 
-<<<<<<< HEAD
-    const auto *bed_shape_opt =
-        plater().config->opt<ConfigOptionPoints>("bed_shape");
-
-    assert(bed_shape_opt);
-
-    auto& bedpoints = bed_shape_opt->values;
-    Polyline bed;
-    bed.points.reserve(bedpoints.size());
-    for(auto& v : bedpoints) bed.append(Point::new_scale(v(0), v(1)));
-=======
->>>>>>> 1ba91009
 
     double mindist = 6.0; // FIXME
 
@@ -2820,24 +2754,11 @@
             if(rotbb.width() < rotbb.height()) r += PI / 2;
 
             Vec3d rt = oi->get_rotation(); rt(Z) += r;
-<<<<<<< HEAD
-
-        oi->set_rotation(rt);
-    }
-
-    arr::WipeTowerInfo wti; // useless in SLA context
-        arr::find_new_position(plater().model,
-                               o->instances,
-                               coord_t(mindist / SCALING_FACTOR),
-                               bed,
-                               wti);
-=======
             
             oi->set_rotation(rt);
         }
         
         plater().find_new_position(o->instances, scaled(mindist));
->>>>>>> 1ba91009
 
         // Correct the z offset of the object which was corrupted be
         // the rotation
