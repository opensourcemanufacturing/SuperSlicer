#include "MainFrame.hpp"

#include <wx/panel.h>
#include <wx/notebook.h>
#include <wx/icon.h>
#include <wx/sizer.h>
#include <wx/menu.h>
#include <wx/progdlg.h>
#include <wx/tooltip.h>
#include <wx/glcanvas.h>
#include <wx/debug.h>

#include <boost/algorithm/string/predicate.hpp>

#include "libslic3r/Print.hpp"
#include "libslic3r/Polygon.hpp"

#include "Tab.hpp"
#include "PresetBundle.hpp"
#include "ProgressStatusBar.hpp"
#include "3DScene.hpp"
#include "AppConfig.hpp"
#include "PrintHostDialogs.hpp"
#include "wxExtensions.hpp"
#include "GUI_ObjectList.hpp"
#include "I18N.hpp"

#include <fstream>
#include "GUI_App.hpp"

namespace Slic3r {
namespace GUI {

MainFrame::MainFrame() :
wxFrame(NULL, wxID_ANY, SLIC3R_BUILD, wxDefaultPosition, wxDefaultSize, wxDEFAULT_FRAME_STYLE, "mainframe"),
        m_printhost_queue_dlg(new PrintHostQueueDialog(this))
{
    // Load the icon either from the exe, or from the ico file.
#if _WIN32
    {
        TCHAR szExeFileName[MAX_PATH];
        GetModuleFileName(nullptr, szExeFileName, MAX_PATH);
        SetIcon(wxIcon(szExeFileName, wxBITMAP_TYPE_ICO));
    }
#else
    SetIcon(wxIcon(Slic3r::var("Slic3r_128px.png"), wxBITMAP_TYPE_PNG));
#endif // _WIN32

	// initialize status bar
	m_statusbar = new ProgressStatusBar(this);
	m_statusbar->embed(this);
    m_statusbar->set_status_text(_(L("Version")) + " " +
		SLIC3R_VERSION +
		_(L(" - Remember to check for updates at http://github.com/supermerill/slic3r/releases")));

    // initialize tabpanel and menubar
    init_tabpanel();
    init_menubar();

    // set default tooltip timer in msec
    // SetAutoPop supposedly accepts long integers but some bug doesn't allow for larger values
    // (SetAutoPop is not available on GTK.)
    wxToolTip::SetAutoPop(32767);

    m_loaded = true;

    // initialize layout
    auto sizer = new wxBoxSizer(wxVERTICAL);
    if (m_tabpanel)
        sizer->Add(m_tabpanel, 1, wxEXPAND);
    sizer->SetSizeHints(this);
    SetSizer(sizer);
    Fit();
#ifdef __APPLE__
    // Using SetMinSize() on Mac messes up the window position in some cases
    // cf. https://groups.google.com/forum/#!topic/wx-users/yUKPBBfXWO0
    SetSize(wxSize(760, 490));
#else
    SetMinSize(wxSize(760, 490));
    SetSize(GetMinSize());
#endif
    Layout();

    // declare events
    Bind(wxEVT_CLOSE_WINDOW, [this](wxCloseEvent& event) {
        if (event.CanVeto() && !wxGetApp().check_unsaved_changes()) {
            event.Veto();
            return;
        }

        // Save the slic3r.ini.Usually the ini file is saved from "on idle" callback,
        // but in rare cases it may not have been called yet.
        wxGetApp().app_config->save();
//         if (m_plater)
//             m_plater->print = undef;
        _3DScene::remove_all_canvases();
//         Slic3r::GUI::deregister_on_request_update_callback();

        // set to null tabs and a platter
        // to avoid any manipulations with them from App->wxEVT_IDLE after of the mainframe closing 
        wxGetApp().tabs_list.clear();
        wxGetApp().plater_ = nullptr;

        // propagate event
        event.Skip();
    });

    wxGetApp().persist_window_geometry(this);

    update_ui_from_settings();    // FIXME (?)
}


void MainFrame::init_tabpanel()
{
    m_tabpanel = new wxNotebook(this, wxID_ANY, wxDefaultPosition, wxDefaultSize, wxNB_TOP | wxTAB_TRAVERSAL);

    m_tabpanel->Bind(wxEVT_NOTEBOOK_PAGE_CHANGED, [this](wxEvent&) {
        auto panel = m_tabpanel->GetCurrentPage();

        if (panel == nullptr)
            return;

        auto& tabs_list = wxGetApp().tabs_list;
        if (find(tabs_list.begin(), tabs_list.end(), panel) != tabs_list.end()) {
            // On GTK, the wxEVT_NOTEBOOK_PAGE_CHANGED event is triggered
            // before the MainFrame is fully set up.
            static_cast<Tab*>(panel)->OnActivate();
        }
    });

    m_plater = new Slic3r::GUI::Plater(m_tabpanel, this);
    wxGetApp().plater_ = m_plater;
    m_tabpanel->AddPage(m_plater, _(L("Plater")));

    wxGetApp().obj_list()->create_popup_menus();

    // The following event is emited by Tab implementation on config value change.
    Bind(EVT_TAB_VALUE_CHANGED, &MainFrame::on_value_changed, this);

    // The following event is emited by Tab on preset selection,
    // or when the preset's "modified" status changes.
    Bind(EVT_TAB_PRESETS_CHANGED, &MainFrame::on_presets_changed, this);

    create_preset_tabs();

    if (m_plater) {
        // load initial config
        auto full_config = wxGetApp().preset_bundle->full_config();
        m_plater->on_config_change(full_config);

        // Show a correct number of filament fields.
        // nozzle_diameter is undefined when SLA printer is selected
        if (full_config.has("nozzle_diameter")) {
            m_plater->on_extruders_change(full_config.option<ConfigOptionFloats>("nozzle_diameter")->values.size());
        }
    }
}

void MainFrame::create_preset_tabs()
{
    wxGetApp().update_label_colours_from_appconfig();
    add_created_tab(new TabPrint(m_tabpanel));
    add_created_tab(new TabFilament(m_tabpanel));
    add_created_tab(new TabSLAPrint(m_tabpanel));
    add_created_tab(new TabSLAMaterial(m_tabpanel));
    add_created_tab(new TabPrinter(m_tabpanel));
}

void MainFrame::add_created_tab(Tab* panel)
{
    panel->create_preset_tab();

    const auto printer_tech = wxGetApp().preset_bundle->printers.get_edited_preset().printer_technology();

    if (panel->supports_printer_technology(printer_tech))
        m_tabpanel->AddPage(panel, panel->title());
}

bool MainFrame::can_save() const
{
    return (m_plater != nullptr) ? !m_plater->model().objects.empty() : false;
}

bool MainFrame::can_export_model() const
{
    return (m_plater != nullptr) ? !m_plater->model().objects.empty() : false;
}

bool MainFrame::can_export_gcode() const
{
    if (m_plater == nullptr)
        return false;

    if (m_plater->model().objects.empty())
        return false;

    if (m_plater->is_export_gcode_scheduled())
        return false;

    // TODO:: add other filters

    return true;
}

bool MainFrame::can_slice() const
{
    bool bg_proc = wxGetApp().app_config->get("background_processing") == "1";
    return (m_plater != nullptr) ? !m_plater->model().objects.empty() && !bg_proc : false;
}

bool MainFrame::can_change_view() const
{
    int page_id = m_tabpanel->GetSelection();
    return page_id != wxNOT_FOUND && dynamic_cast<const Slic3r::GUI::Plater*>(m_tabpanel->GetPage((size_t)page_id)) != nullptr;
}

bool MainFrame::can_select() const
{
    return (m_plater != nullptr) ? !m_plater->model().objects.empty() : false;
}

bool MainFrame::can_delete() const
{
    return (m_plater != nullptr) ? !m_plater->is_selection_empty() : false;
}

bool MainFrame::can_delete_all() const
{
    return (m_plater != nullptr) ? !m_plater->model().objects.empty() : false;
}

void MainFrame::init_menubar()
{
#ifdef __APPLE__
    wxMenuBar::SetAutoWindowMenu(false);
#endif

    // File menu
    wxMenu* fileMenu = new wxMenu;
    {
        wxMenuItem* item_open = append_menu_item(fileMenu, wxID_ANY, _(L("&Open Project")) + dots + "\tCtrl+O", _(L("Open a project file")),
            [this](wxCommandEvent&) { if (m_plater) m_plater->load_project(); }, "brick_add.png");
        wxMenuItem* item_save = append_menu_item(fileMenu, wxID_ANY, _(L("&Save Project")) + "\tCtrl+S", _(L("Save current project file")),
            [this](wxCommandEvent&) { if (m_plater) m_plater->export_3mf(into_path(m_plater->get_project_filename())); }, "disk.png");
        wxMenuItem* item_save_as = append_menu_item(fileMenu, wxID_ANY, _(L("Save Project &as")) + dots + "\tCtrl+Alt+S", _(L("Save current project file as")),
            [this](wxCommandEvent&) { if (m_plater) m_plater->export_3mf(); }, "disk.png");

        fileMenu->AppendSeparator();

        wxMenu* import_menu = new wxMenu();
        wxMenuItem* item_import_model = append_menu_item(import_menu, wxID_ANY, _(L("Import STL/OBJ/AM&F/3MF")) + dots + "\tCtrl+I", _(L("Load a model")),
            [this](wxCommandEvent&) { if (m_plater) m_plater->add_model(); }, "brick_add.png");
        import_menu->AppendSeparator();
        append_menu_item(import_menu, wxID_ANY, _(L("Import &Config")) + dots + "\tCtrl+L", _(L("Load exported configuration file")),
            [this](wxCommandEvent&) { load_config_file(); }, "plugin_add.png");
        append_menu_item(import_menu, wxID_ANY, _(L("Import Config from &project")) + dots +"\tCtrl+Alt+L", _(L("Load configuration from project file")),
            [this](wxCommandEvent&) { if (m_plater) m_plater->extract_config_from_project(); }, "plugin_add.png");
        import_menu->AppendSeparator();
        append_menu_item(import_menu, wxID_ANY, _(L("Import Config &Bundle")) + dots, _(L("Load presets from a bundle")),
            [this](wxCommandEvent&) { load_configbundle(); }, "lorry_add.png");
        append_submenu(fileMenu, import_menu, wxID_ANY, _(L("&Import")), "");

        wxMenu* export_menu = new wxMenu();
        wxMenuItem* item_export_gcode = append_menu_item(export_menu, wxID_ANY, _(L("Export &G-code")) + dots +"\tCtrl+G", _(L("Export current plate as G-code")),
            [this](wxCommandEvent&) { if (m_plater) m_plater->export_gcode(); }, "cog_go.png");
        export_menu->AppendSeparator();
        wxMenuItem* item_export_stl = append_menu_item(export_menu, wxID_ANY, _(L("Export plate as &STL")) + dots, _(L("Export current plate as STL")),
            [this](wxCommandEvent&) { if (m_plater) m_plater->export_stl(); }, "brick_go.png");
        wxMenuItem* item_export_amf = append_menu_item(export_menu, wxID_ANY, _(L("Export plate as &AMF")) + dots, _(L("Export current plate as AMF")),
            [this](wxCommandEvent&) { if (m_plater) m_plater->export_amf(); }, "brick_go.png");
        export_menu->AppendSeparator();
        append_menu_item(export_menu, wxID_ANY, _(L("Export &Config")) +dots +"\tCtrl+E", _(L("Export current configuration to file")),
            [this](wxCommandEvent&) { export_config(); }, "plugin_go.png");
        append_menu_item(export_menu, wxID_ANY, _(L("Export Config &Bundle")) + dots, _(L("Export all presets to file")),
            [this](wxCommandEvent&) { export_configbundle(); }, "lorry_go.png");
        append_submenu(fileMenu, export_menu, wxID_ANY, _(L("&Export")), "");

        fileMenu->AppendSeparator();

#if 0
        m_menu_item_repeat = nullptr;
        append_menu_item(fileMenu, wxID_ANY, _(L("Quick Slice")) +dots+ "\tCtrl+U", _(L("Slice a file into a G-code")),
            [this](wxCommandEvent&) {
                wxTheApp->CallAfter([this]() {
                    quick_slice();
                    m_menu_item_repeat->Enable(is_last_input_file());
                }); }, "cog_go.png");
        append_menu_item(fileMenu, wxID_ANY, _(L("Quick Slice and Save As")) +dots +"\tCtrl+Alt+U", _(L("Slice a file into a G-code, save as")),
            [this](wxCommandEvent&) {
            wxTheApp->CallAfter([this]() {
                    quick_slice(qsSaveAs);
                    m_menu_item_repeat->Enable(is_last_input_file());
                }); }, "cog_go.png");
        m_menu_item_repeat = append_menu_item(fileMenu, wxID_ANY, _(L("Repeat Last Quick Slice")) +"\tCtrl+Shift+U", _(L("Repeat last quick slice")),
            [this](wxCommandEvent&) {
            wxTheApp->CallAfter([this]() {
                quick_slice(qsReslice);
            }); }, "cog_go.png");
        m_menu_item_repeat->Enable(false);
        fileMenu->AppendSeparator();
#endif
        m_menu_item_reslice_now = append_menu_item(fileMenu, wxID_ANY, _(L("(Re)Slice &Now")) + "\tCtrl+R", _(L("Start new slicing process")),
            [this](wxCommandEvent&) { reslice_now(); }, "shape_handles.png");
        fileMenu->AppendSeparator();
        append_menu_item(fileMenu, wxID_ANY, _(L("&Repair STL file")) + dots, _(L("Automatically repair an STL file")),
            [this](wxCommandEvent&) { repair_stl(); }, "wrench.png");
        fileMenu->AppendSeparator();
        append_menu_item(fileMenu, wxID_EXIT, _(L("&Quit")), _(L("Quit Slic3r")),
            [this](wxCommandEvent&) { Close(false); });

        Bind(wxEVT_UPDATE_UI, [this](wxUpdateUIEvent& evt) { evt.Enable(m_plater != nullptr); }, item_open->GetId());
        Bind(wxEVT_UPDATE_UI, [this](wxUpdateUIEvent& evt) { evt.Enable((m_plater != nullptr) && can_save()); }, item_save->GetId());
        Bind(wxEVT_UPDATE_UI, [this](wxUpdateUIEvent& evt) { evt.Enable((m_plater != nullptr) && can_save()); }, item_save_as->GetId());
        Bind(wxEVT_UPDATE_UI, [this](wxUpdateUIEvent& evt) { evt.Enable(m_plater != nullptr); }, item_import_model->GetId());
        Bind(wxEVT_UPDATE_UI, [this](wxUpdateUIEvent& evt) { evt.Enable((m_plater != nullptr) && can_export_gcode()); }, item_export_gcode->GetId());
        Bind(wxEVT_UPDATE_UI, [this](wxUpdateUIEvent& evt) { evt.Enable((m_plater != nullptr) && can_export_model()); }, item_export_stl->GetId());
        Bind(wxEVT_UPDATE_UI, [this](wxUpdateUIEvent& evt) { evt.Enable((m_plater != nullptr) && can_export_model()); }, item_export_amf->GetId());
        Bind(wxEVT_UPDATE_UI, [this](wxUpdateUIEvent& evt) { evt.Enable((m_plater != nullptr) && can_slice()); }, m_menu_item_reslice_now->GetId());
    }

#ifdef _MSC_VER
    // \xA0 is a non-breaking space. It is entered here to spoil the automatic accelerators,
    // as the simple numeric accelerators spoil all numeric data entry.
    wxString sep = "\t\xA0";
    wxString sep_space = "\xA0";
#else
    wxString sep = " - ";
    wxString sep_space = "";
#endif

    // Edit menu
    wxMenu* editMenu = nullptr;
    if (m_plater != nullptr)
    {
        editMenu = new wxMenu();
<<<<<<< HEAD
        // wxMenuItem* item_select_all = append_menu_item(editMenu, wxID_ANY, _(L("&Select all")) + "\tCtrl+A", _(L("Selects all objects")),
            // [this](wxCommandEvent&) { std::cout<<"select all plater?\n"; m_plater->select_all(); }, "");
=======
    #ifdef __APPLE__
        // Backspace sign
        wxString hotkey_delete = "\u232b";
    #else
        wxString hotkey_delete = "Del";
    #endif
        wxMenuItem* item_select_all = append_menu_item(editMenu, wxID_ANY, _(L("&Select all")) + sep + GUI::shortkey_ctrl_prefix() + sep_space + "A", _(L("Selects all objects")),
            [this](wxCommandEvent&) { m_plater->select_all(); }, "");
>>>>>>> f0cee791
        editMenu->AppendSeparator();
        wxMenuItem* item_delete_sel = append_menu_item(editMenu, wxID_ANY, _(L("&Delete selected")) + sep + hotkey_delete, _(L("Deletes the current selection")),
            [this](wxCommandEvent&) { m_plater->remove_selected(); }, "");
        wxMenuItem* item_delete_all = append_menu_item(editMenu, wxID_ANY, _(L("Delete &all")) + sep + GUI::shortkey_ctrl_prefix() + sep_space + hotkey_delete, _(L("Deletes all objects")),
            [this](wxCommandEvent&) { m_plater->reset(); }, "");

        // Bind(wxEVT_UPDATE_UI, [this](wxUpdateUIEvent& evt) { evt.Enable(can_select()); }, item_select_all->GetId());
        Bind(wxEVT_UPDATE_UI, [this](wxUpdateUIEvent& evt) { evt.Enable(can_delete()); }, item_delete_sel->GetId());
        Bind(wxEVT_UPDATE_UI, [this](wxUpdateUIEvent& evt) { evt.Enable(can_delete_all()); }, item_delete_all->GetId());
    }

    // Window menu
    auto windowMenu = new wxMenu();
    {
        size_t tab_offset = 0;
        if (m_plater) {
            append_menu_item(windowMenu, wxID_HIGHEST + 1, _(L("&Plater Tab")) + "\tCtrl+1", _(L("Show the plater")),
                [this](wxCommandEvent&) { select_tab(0); }, "application_view_tile.png");
            tab_offset += 1;
        }
        if (tab_offset > 0) {
            windowMenu->AppendSeparator();
        }
        append_menu_item(windowMenu, wxID_HIGHEST + 2, _(L("P&rint Settings Tab")) + "\tCtrl+2", _(L("Show the print settings")),
            [this, tab_offset](wxCommandEvent&) { select_tab(tab_offset + 0); }, "cog.png");
        append_menu_item(windowMenu, wxID_HIGHEST + 3, _(L("&Filament Settings Tab")) + "\tCtrl+3", _(L("Show the filament settings")),
            [this, tab_offset](wxCommandEvent&) { select_tab(tab_offset + 1); }, "spool.png");
        append_menu_item(windowMenu, wxID_HIGHEST + 4, _(L("Print&er Settings Tab")) + "\tCtrl+4", _(L("Show the printer settings")),
            [this, tab_offset](wxCommandEvent&) { select_tab(tab_offset + 2); }, "printer_empty.png");
        if (m_plater) {
            windowMenu->AppendSeparator();
            wxMenuItem* item_3d = append_menu_item(windowMenu, wxID_HIGHEST + 5, _(L("3&D")) + "\tCtrl+5", _(L("Show the 3D editing view")),
                [this](wxCommandEvent&) { m_plater->select_view_3D("3D"); }, "");
            wxMenuItem* item_preview = append_menu_item(windowMenu, wxID_HIGHEST + 6, _(L("Pre&view")) + "\tCtrl+6", _(L("Show the 3D slices preview")),
                [this](wxCommandEvent&) { m_plater->select_view_3D("Preview"); }, "");

            Bind(wxEVT_UPDATE_UI, [this](wxUpdateUIEvent& evt) { evt.Enable(can_change_view()); }, item_3d->GetId());
            Bind(wxEVT_UPDATE_UI, [this](wxUpdateUIEvent& evt) { evt.Enable(can_change_view()); }, item_preview->GetId());
        }

#if _WIN32
        // This is needed on Windows to fake the CTRL+# of the window menu when using the numpad
        wxAcceleratorEntry entries[6];
        entries[0].Set(wxACCEL_CTRL, WXK_NUMPAD1, wxID_HIGHEST + 1);
        entries[1].Set(wxACCEL_CTRL, WXK_NUMPAD2, wxID_HIGHEST + 2);
        entries[2].Set(wxACCEL_CTRL, WXK_NUMPAD3, wxID_HIGHEST + 3);
        entries[3].Set(wxACCEL_CTRL, WXK_NUMPAD4, wxID_HIGHEST + 4);
        entries[4].Set(wxACCEL_CTRL, WXK_NUMPAD5, wxID_HIGHEST + 5);
        entries[5].Set(wxACCEL_CTRL, WXK_NUMPAD6, wxID_HIGHEST + 6);
        wxAcceleratorTable accel(6, entries);
        SetAcceleratorTable(accel);
#endif // _WIN32

        windowMenu->AppendSeparator();
        append_menu_item(windowMenu, wxID_ANY, _(L("Print &Host Upload Queue")) + "\tCtrl+J", _(L("Display the Print Host Upload Queue window")),
            [this](wxCommandEvent&) { m_printhost_queue_dlg->Show(); }, "arrow_up.png");
    }

    // View menu
    wxMenu* viewMenu = nullptr;
    if (m_plater) {
        viewMenu = new wxMenu();
        // The camera control accelerators are captured by GLCanvas3D::on_char().
		wxMenuItem* item_iso = append_menu_item(viewMenu, wxID_ANY, _(L("Iso")) + sep + "&0", _(L("Iso View")), [this](wxCommandEvent&) { select_view("iso"); });
        viewMenu->AppendSeparator();
		wxMenuItem* item_top = append_menu_item(viewMenu, wxID_ANY, _(L("Top")) + sep + "&1", _(L("Top View")), [this](wxCommandEvent&) { select_view("top"); });
		wxMenuItem* item_bottom = append_menu_item(viewMenu, wxID_ANY, _(L("Bottom")) + sep + "&2", _(L("Bottom View")), [this](wxCommandEvent&) { select_view("bottom"); });
		wxMenuItem* item_front = append_menu_item(viewMenu, wxID_ANY, _(L("Front")) + sep + "&3", _(L("Front View")), [this](wxCommandEvent&) { select_view("front"); });
		wxMenuItem* item_rear = append_menu_item(viewMenu, wxID_ANY, _(L("Rear")) + sep + "&4", _(L("Rear View")), [this](wxCommandEvent&) { select_view("rear"); });
		wxMenuItem* item_left = append_menu_item(viewMenu, wxID_ANY, _(L("Left")) + sep + "&5", _(L("Left View")), [this](wxCommandEvent&) { select_view("left"); });
		wxMenuItem* item_right = append_menu_item(viewMenu, wxID_ANY, _(L("Right")) + sep + "&6", _(L("Right View")), [this](wxCommandEvent&) { select_view("right"); });

        Bind(wxEVT_UPDATE_UI, [this](wxUpdateUIEvent& evt) { evt.Enable(can_change_view()); }, item_iso->GetId());
        Bind(wxEVT_UPDATE_UI, [this](wxUpdateUIEvent& evt) { evt.Enable(can_change_view()); }, item_top->GetId());
        Bind(wxEVT_UPDATE_UI, [this](wxUpdateUIEvent& evt) { evt.Enable(can_change_view()); }, item_bottom->GetId());
        Bind(wxEVT_UPDATE_UI, [this](wxUpdateUIEvent& evt) { evt.Enable(can_change_view()); }, item_front->GetId());
        Bind(wxEVT_UPDATE_UI, [this](wxUpdateUIEvent& evt) { evt.Enable(can_change_view()); }, item_rear->GetId());
        Bind(wxEVT_UPDATE_UI, [this](wxUpdateUIEvent& evt) { evt.Enable(can_change_view()); }, item_left->GetId());
        Bind(wxEVT_UPDATE_UI, [this](wxUpdateUIEvent& evt) { evt.Enable(can_change_view()); }, item_right->GetId());
    }

    // Help menu
    auto helpMenu = new wxMenu();
    {
        append_menu_item(helpMenu, wxID_ANY, _(L("Slic3r++ Releases")), _(L("Open the slic3r++ releases page in your browser")),
            [this](wxCommandEvent&) { wxLaunchDefaultBrowser("http://github.com/supermerill/slic3r/releases"); });
        append_menu_item(helpMenu, wxID_ANY, _(L("Slic3r++ wiki")), _(L("Open the slic3r++ wiki in your browser")),
            [this](wxCommandEvent&) { wxLaunchDefaultBrowser("http://github.com/supermerill/slic3r/wiki"); });
        append_menu_item(helpMenu, wxID_ANY, _(L("Slic3r++ website")), _(L("Open the slic3r++ website in your browser")),
            [this](wxCommandEvent&) { wxLaunchDefaultBrowser("http://github.com/supermerill/slic3r"); });
        append_menu_item(helpMenu, wxID_ANY, _(L("Prusa Edition website")), _(L("Open the Prusa Edition website in your browser")), 
            [this](wxCommandEvent&) { wxLaunchDefaultBrowser("http://github.com/prusa3d/slic3r"); });
//#        my $versioncheck = $self->_append_menu_item($helpMenu, "Check for &Updates...", "Check for new Slic3r versions", sub{
//#            wxTheApp->check_version(1);
//#        });
//#        $versioncheck->Enable(wxTheApp->have_version_check);
        append_menu_item(helpMenu, wxID_ANY, _(L("Slic3r &Website")), _(L("Open the Slic3r website in your browser")),
            [this](wxCommandEvent&) { wxLaunchDefaultBrowser("http://slic3r.org/"); });
        append_menu_item(helpMenu, wxID_ANY, _(L("Slic3r &Manual")), _(L("Open the Slic3r manual in your browser")),
            [this](wxCommandEvent&) { wxLaunchDefaultBrowser("http://manual.slic3r.org/"); });
        helpMenu->AppendSeparator();
        append_menu_item(helpMenu, wxID_ANY, _(L("System &Info")), _(L("Show system information")), 
            [this](wxCommandEvent&) { wxGetApp().system_info(); });
        append_menu_item(helpMenu, wxID_ANY, _(L("Show &Configuration Folder")), _(L("Show user configuration folder (datadir)")),
            [this](wxCommandEvent&) { Slic3r::GUI::desktop_open_datadir_folder(); });
        append_menu_item(helpMenu, wxID_ANY, _(L("Report an Issue")), _(L("Report an issue on Slic3r++")), 
            [this](wxCommandEvent&) { wxLaunchDefaultBrowser("http://github.com/supermerill/Slic3r/issues/new"); });
        append_menu_item(helpMenu, wxID_ANY, _(L("&About Slic3r")), _(L("Show about dialog")),
            [this](wxCommandEvent&) { Slic3r::GUI::about(); });
        helpMenu->AppendSeparator();
        append_menu_item(helpMenu, wxID_ANY, _(L("Keyboard Shortcuts")) + sep + "&?", _(L("Show the list of the keyboard shortcuts")),
            [this](wxCommandEvent&) { wxGetApp().keyboard_shortcuts(); });
    }

    // menubar
    // assign menubar to frame after appending items, otherwise special items
    // will not be handled correctly
        auto menubar = new wxMenuBar();
    menubar->Append(fileMenu, _(L("&File")));
    if (editMenu) menubar->Append(editMenu, _(L("&Edit")));
    menubar->Append(windowMenu, _(L("&Window")));
    if (viewMenu) menubar->Append(viewMenu, _(L("&View")));
        // Add additional menus from C++
        wxGetApp().add_config_menu(menubar);
    menubar->Append(helpMenu, _(L("&Help")));
        SetMenuBar(menubar);

#ifdef __APPLE__
    // This fixes a bug on Mac OS where the quit command doesn't emit window close events
    // wx bug: https://trac.wxwidgets.org/ticket/18328
    wxMenu *apple_menu = menubar->OSXGetAppleMenu();
    if (apple_menu != nullptr) {
        apple_menu->Bind(wxEVT_MENU, [this](wxCommandEvent &) {
            Close();
        }, wxID_EXIT);
    }
#endif
}

// To perform the "Quck Slice", "Quick Slice and Save As", "Repeat last Quick Slice" and "Slice to SVG".
void MainFrame::quick_slice(const int qs)
{
//     my $progress_dialog;
    wxString input_file;
//  eval
//     {
    // validate configuration
    auto config = wxGetApp().preset_bundle->full_config();
    config.validate();

    // select input file
    if (!(qs & qsReslice)) {
        auto dlg = new wxFileDialog(this, _(L("Choose a file to slice (STL/OBJ/AMF/3MF/PRUSA):")),
            wxGetApp().app_config->get_last_dir(), "",
            file_wildcards(FT_MODEL), wxFD_OPEN | wxFD_FILE_MUST_EXIST);
        if (dlg->ShowModal() != wxID_OK) {
            dlg->Destroy();
            return;
        }
        input_file = dlg->GetPath();
        dlg->Destroy();
        if (!(qs & qsExportSVG))
            m_qs_last_input_file = input_file;
    }
    else {
        if (m_qs_last_input_file.IsEmpty()) {
            auto dlg = new wxMessageDialog(this, _(L("No previously sliced file.")),
                _(L("Error")), wxICON_ERROR | wxOK);
            dlg->ShowModal();
            return;
        }
        if (std::ifstream(m_qs_last_input_file.char_str())) {
            auto dlg = new wxMessageDialog(this, _(L("Previously sliced file ("))+m_qs_last_input_file+_(L(") not found.")),
                _(L("File Not Found")), wxICON_ERROR | wxOK);
            dlg->ShowModal();
            return;
        }
        input_file = m_qs_last_input_file;
    }
    auto input_file_basename = get_base_name(input_file);
    wxGetApp().app_config->update_skein_dir(get_dir_name(input_file));

    auto bed_shape = Slic3r::Polygon::new_scale(config.option<ConfigOptionPoints>("bed_shape")->values);
//     auto print_center = Slic3r::Pointf->new_unscale(bed_shape.bounding_box().center());
// 
//     auto sprint = new Slic3r::Print::Simple(
//         print_center = > print_center,
//         status_cb = > [](int percent, const wxString& msg) {
//         m_progress_dialog->Update(percent, msg+"…");
//     });

    // keep model around
    auto model = Slic3r::Model::read_from_file(input_file.ToUTF8().data());

//     sprint->apply_config(config);
//     sprint->set_model(model);

    // Copy the names of active presets into the placeholder parser.
//     wxGetApp().preset_bundle->export_selections(sprint->placeholder_parser);

    // select output file
    wxString output_file;
    if (qs & qsReslice) {
        if (!m_qs_last_output_file.IsEmpty())
            output_file = m_qs_last_output_file;
    } 
    else if (qs & qsSaveAs) {
        // The following line may die if the output_filename_format template substitution fails.
//         output_file = sprint->output_filepath;
//         if (export_svg)
//         output_file = ~s / \.[gG][cC][oO][dD][eE]$ / .svg /;
        auto dlg = new wxFileDialog(this, _(L("Save ")) + (qs & qsExportSVG ? _(L("SVG")) : _(L("G-code"))) + _(L(" file as:")),
            wxGetApp().app_config->get_last_output_dir(get_dir_name(output_file)), get_base_name(input_file), 
            qs & qsExportSVG ? file_wildcards(FT_SVG) : file_wildcards(FT_GCODE),
            wxFD_SAVE | wxFD_OVERWRITE_PROMPT);
        if (dlg->ShowModal() != wxID_OK) {
            dlg->Destroy();
            return;
        }
        output_file = dlg->GetPath();
        dlg->Destroy();
        if (!(qs & qsExportSVG))
            m_qs_last_output_file = output_file;
        wxGetApp().app_config->update_last_output_dir(get_dir_name(output_file));
    } 
    else if (qs & qsExportPNG) {
//         output_file = sprint->output_filepath;
//         output_file = ~s / \.[gG][cC][oO][dD][eE]$ / .zip / ;
        auto dlg = new wxFileDialog(this, _(L("Save zip file as:")),
            wxGetApp().app_config->get_last_output_dir(get_dir_name(output_file)),
            get_base_name(output_file), "*.zip", wxFD_SAVE | wxFD_OVERWRITE_PROMPT);
        if (dlg->ShowModal() != wxID_OK) {
            dlg->Destroy();
            return;
        }
        output_file = dlg->GetPath();
        dlg->Destroy();
    }

    // show processbar dialog
    m_progress_dialog = new wxProgressDialog(_(L("Slicing")) + dots, _(L("Processing ")) + input_file_basename + "…",
        100, this, 4);
    m_progress_dialog->Pulse();
    {
//         my @warnings = ();
//         local $SIG{ __WARN__ } = sub{ push @warnings, $_[0] };

//         sprint->output_file(output_file);
//         if (export_svg) {
//             sprint->export_svg();
//         }
//         else if(export_png) {
//             sprint->export_png();
//         }
//         else {
//             sprint->export_gcode();
//         }
//         sprint->status_cb(undef);
//         Slic3r::GUI::warning_catcher($self)->($_) for @warnings;
    }
    m_progress_dialog->Destroy();
    m_progress_dialog = nullptr;

    auto message = input_file_basename + _(L(" was successfully sliced."));
//     wxTheApp->notify(message);
    wxMessageDialog(this, message, _(L("Slicing Done!")), wxOK | wxICON_INFORMATION).ShowModal();
//     };
//     Slic3r::GUI::catch_error(this, []() { if (m_progress_dialog) m_progress_dialog->Destroy(); });
}

void MainFrame::reslice_now()
{
    if (m_plater)
        m_plater->reslice();
}

void MainFrame::repair_stl()
{
    wxString input_file;
    {
        auto dlg = new wxFileDialog(this, _(L("Select the STL file to repair:")),
            wxGetApp().app_config->get_last_dir(), "",
            file_wildcards(FT_STL), wxFD_OPEN | wxFD_FILE_MUST_EXIST);
        if (dlg->ShowModal() != wxID_OK) {
            dlg->Destroy();
            return;
        }
        input_file = dlg->GetPath();
        dlg->Destroy();
    }

    auto output_file = input_file;
    {
//         output_file = ~s / \.[sS][tT][lL]$ / _fixed.obj / ;
        auto dlg = new wxFileDialog( this, L("Save OBJ file (less prone to coordinate errors than STL) as:"), 
                                        get_dir_name(output_file), get_base_name(output_file), 
                                        file_wildcards(FT_OBJ), wxFD_SAVE | wxFD_OVERWRITE_PROMPT);
        if (dlg->ShowModal() != wxID_OK) {
            dlg->Destroy();
            return /*undef*/;
        }
        output_file = dlg->GetPath();
        dlg->Destroy();
    }

    auto tmesh = new Slic3r::TriangleMesh();
    tmesh->ReadSTLFile(input_file.char_str());
    tmesh->repair();
    tmesh->WriteOBJFile(output_file.char_str());
    Slic3r::GUI::show_info(this, L("Your file was repaired."), L("Repair"));
}

void MainFrame::export_config()
{
    // Generate a cummulative configuration for the selected print, filaments and printer.
    auto config = wxGetApp().preset_bundle->full_config();
    // Validate the cummulative configuration.
    auto valid = config.validate();
    if (!valid.empty()) {
//         Slic3r::GUI::catch_error(this);
        return;
    }
    // Ask user for the file name for the config file.
    auto dlg = new wxFileDialog(this, _(L("Save configuration as:")),
        !m_last_config.IsEmpty() ? get_dir_name(m_last_config) : wxGetApp().app_config->get_last_dir(),
        !m_last_config.IsEmpty() ? get_base_name(m_last_config) : "config.ini",
        file_wildcards(FT_INI), wxFD_SAVE | wxFD_OVERWRITE_PROMPT);
    wxString file;
    if (dlg->ShowModal() == wxID_OK)
        file = dlg->GetPath();
    dlg->Destroy();
    if (!file.IsEmpty()) {
        wxGetApp().app_config->update_config_dir(get_dir_name(file));
        m_last_config = file;
        config.save(file.ToUTF8().data());
    }
}

// Load a config file containing a Print, Filament & Printer preset.
void MainFrame::load_config_file()
{
        if (!wxGetApp().check_unsaved_changes())
            return;
        auto dlg = new wxFileDialog(this, _(L("Select configuration to load:")),
            !m_last_config.IsEmpty() ? get_dir_name(m_last_config) : wxGetApp().app_config->get_last_dir(),
            "config.ini", "INI files (*.ini, *.gcode)|*.ini;*.INI;*.gcode;*.g", wxFD_OPEN | wxFD_FILE_MUST_EXIST);
	wxString file;
	if (dlg->ShowModal() == wxID_OK) 
        file = dlg->GetPath();
        dlg->Destroy();
	if (! file.IsEmpty() && this->load_config_file(file.ToUTF8().data())) {
        wxGetApp().app_config->update_config_dir(get_dir_name(file));
        m_last_config = file;
    }
}

// Load a config file containing a Print, Filament & Printer preset from command line.
bool MainFrame::load_config_file(const std::string &path)
{
    try {
        wxGetApp().preset_bundle->load_config_file(path); 
    } catch (const std::exception &ex) {
        show_error(this, ex.what());
        return false;
    }
	wxGetApp().load_current_presets();
    return true;
}

void MainFrame::export_configbundle()
{
    if (!wxGetApp().check_unsaved_changes())
        return;
    // validate current configuration in case it's dirty
    auto err = wxGetApp().preset_bundle->full_config().validate();
    if (! err.empty()) {
        show_error(this, err);
        return;
    }
    // Ask user for a file name.
    auto dlg = new wxFileDialog(this, _(L("Save presets bundle as:")),
        !m_last_config.IsEmpty() ? get_dir_name(m_last_config) : wxGetApp().app_config->get_last_dir(),
        "Slic3r_config_bundle.ini",
        file_wildcards(FT_INI), wxFD_SAVE | wxFD_OVERWRITE_PROMPT);
    wxString file;
    if (dlg->ShowModal() == wxID_OK)
        file = dlg->GetPath();
    dlg->Destroy();
    if (!file.IsEmpty()) {
        // Export the config bundle.
        wxGetApp().app_config->update_config_dir(get_dir_name(file));
        try {
            wxGetApp().preset_bundle->export_configbundle(file.ToUTF8().data()); 
        } catch (const std::exception &ex) {
			show_error(this, ex.what());
        }
    }
}

// Loading a config bundle with an external file name used to be used
// to auto - install a config bundle on a fresh user account,
// but that behavior was not documented and likely buggy.
void MainFrame::load_configbundle(wxString file/* = wxEmptyString, const bool reset_user_profile*/)
{
    if (!wxGetApp().check_unsaved_changes())
        return;
    if (file.IsEmpty()) {
        auto dlg = new wxFileDialog(this, _(L("Select configuration to load:")),
            !m_last_config.IsEmpty() ? get_dir_name(m_last_config) : wxGetApp().app_config->get_last_dir(),
            "config.ini", file_wildcards(FT_INI), wxFD_OPEN | wxFD_FILE_MUST_EXIST);
		if (dlg->ShowModal() != wxID_OK) {
			dlg->Destroy();
            return;
		}
        file = dlg->GetPath();
        dlg->Destroy();
    }

    wxGetApp().app_config->update_config_dir(get_dir_name(file));

    auto presets_imported = 0;
    try {
        presets_imported = wxGetApp().preset_bundle->load_configbundle(file.ToUTF8().data());
    } catch (const std::exception &ex) {
        show_error(this, ex.what());
        return;
    }

    // Load the currently selected preset into the GUI, update the preset selection box.
	wxGetApp().load_current_presets();

    const auto message = wxString::Format(_(L("%d presets successfully imported.")), presets_imported);
    Slic3r::GUI::show_info(this, message, "Info");
}

// Load a provied DynamicConfig into the Print / Filament / Printer tabs, thus modifying the active preset.
// Also update the platter with the new presets.
void MainFrame::load_config(const DynamicPrintConfig& config)
{
	PrinterTechnology printer_technology = wxGetApp().preset_bundle->printers.get_edited_preset().printer_technology();
	const auto       *opt_printer_technology = config.option<ConfigOptionEnum<PrinterTechnology>>("printer_technology");
	if (opt_printer_technology != nullptr && opt_printer_technology->value != printer_technology) {
		printer_technology = opt_printer_technology->value;
		this->plater()->set_printer_technology(printer_technology);
	}
#if 0
    for (auto tab : wxGetApp().tabs_list)
		if (tab->supports_printer_technology(printer_technology)) {
			if (tab->name() == "printer")
				static_cast<TabPrinter*>(tab)->update_pages();
        tab->load_config(config);
		}
    if (m_plater)
        m_plater->on_config_change(config);
#else
	// Load the currently selected preset into the GUI, update the preset selection box.
    //FIXME this is not quite safe for multi-extruder printers,
    // as the number of extruders is not adjusted for the vector values.
    // (see PresetBundle::update_multi_material_filament_presets())
    // Better to call PresetBundle::load_config() instead?
    for (auto tab : wxGetApp().tabs_list)
        if (tab->supports_printer_technology(printer_technology)) {
            // Only apply keys, which are present in the tab's config. Ignore the other keys.
			for (const std::string &opt_key : tab->get_config()->diff(config))
				// Ignore print_settings_id, printer_settings_id, filament_settings_id etc.
				if (! boost::algorithm::ends_with(opt_key, "_settings_id"))
					tab->get_config()->option(opt_key)->set(config.option(opt_key));
        }
	wxGetApp().load_current_presets();
#endif
}

void MainFrame::select_tab(size_t tab) const
{
    m_tabpanel->SetSelection(tab);
}

// Set a camera direction, zoom to all objects.
void MainFrame::select_view(const std::string& direction)
{
     if (m_plater)
         m_plater->select_view(direction);
}

void MainFrame::on_presets_changed(SimpleEvent &event)
{
    auto *tab = dynamic_cast<Tab*>(event.GetEventObject());
    wxASSERT(tab != nullptr);
    if (tab == nullptr) {
        return;
    }

    // Update preset combo boxes(Print settings, Filament, Material, Printer) from their respective tabs.
    auto presets = tab->get_presets();
    if (m_plater != nullptr && presets != nullptr) {

        // FIXME: The preset type really should be a property of Tab instead
        Slic3r::Preset::Type preset_type = tab->type();
        if (preset_type == Slic3r::Preset::TYPE_INVALID) {
            wxASSERT(false);
            return;
        }

        m_plater->on_config_change(*tab->get_config());
        m_plater->sidebar().update_presets(preset_type);
    }
}

void MainFrame::on_value_changed(wxCommandEvent& event)
{
    auto *tab = dynamic_cast<Tab*>(event.GetEventObject());
    wxASSERT(tab != nullptr);
    if (tab == nullptr)
        return;

    auto opt_key = event.GetString();
    if (m_plater) {
        m_plater->on_config_change(*tab->get_config()); // propagate config change events to the plater
        if (opt_key == "extruders_count") {
            auto value = event.GetInt();
            m_plater->on_extruders_change(value);
        }
    }
    // Don't save while loading for the first time.
    if (m_loaded) {
        AppConfig &cfg = *wxGetApp().app_config;
        if (cfg.get("autosave") == "1")
            cfg.save();
    }
}

// Called after the Preferences dialog is closed and the program settings are saved.
// Update the UI based on the current preferences.
void MainFrame::update_ui_from_settings()
{
    bool bp_on = wxGetApp().app_config->get("background_processing") == "1";
//     m_menu_item_reslice_now->Enable(!bp_on);
    m_plater->sidebar().show_reslice(!bp_on);
    m_plater->sidebar().Layout();
    if (m_plater)
        m_plater->update_ui_from_settings();
    for (auto tab: wxGetApp().tabs_list)
        tab->update_ui_from_settings();
}

std::string MainFrame::get_base_name(const wxString &full_name) const 
{
    return boost::filesystem::path(full_name.wx_str()).filename().string();
}

std::string MainFrame::get_dir_name(const wxString &full_name) const 
{
    return boost::filesystem::path(full_name.wx_str()).parent_path().string();
}


} // GUI
} // Slic3r<|MERGE_RESOLUTION|>--- conflicted
+++ resolved
@@ -334,10 +334,6 @@
     if (m_plater != nullptr)
     {
         editMenu = new wxMenu();
-<<<<<<< HEAD
-        // wxMenuItem* item_select_all = append_menu_item(editMenu, wxID_ANY, _(L("&Select all")) + "\tCtrl+A", _(L("Selects all objects")),
-            // [this](wxCommandEvent&) { std::cout<<"select all plater?\n"; m_plater->select_all(); }, "");
-=======
     #ifdef __APPLE__
         // Backspace sign
         wxString hotkey_delete = "\u232b";
@@ -346,14 +342,13 @@
     #endif
         wxMenuItem* item_select_all = append_menu_item(editMenu, wxID_ANY, _(L("&Select all")) + sep + GUI::shortkey_ctrl_prefix() + sep_space + "A", _(L("Selects all objects")),
             [this](wxCommandEvent&) { m_plater->select_all(); }, "");
->>>>>>> f0cee791
         editMenu->AppendSeparator();
         wxMenuItem* item_delete_sel = append_menu_item(editMenu, wxID_ANY, _(L("&Delete selected")) + sep + hotkey_delete, _(L("Deletes the current selection")),
             [this](wxCommandEvent&) { m_plater->remove_selected(); }, "");
         wxMenuItem* item_delete_all = append_menu_item(editMenu, wxID_ANY, _(L("Delete &all")) + sep + GUI::shortkey_ctrl_prefix() + sep_space + hotkey_delete, _(L("Deletes all objects")),
             [this](wxCommandEvent&) { m_plater->reset(); }, "");
 
-        // Bind(wxEVT_UPDATE_UI, [this](wxUpdateUIEvent& evt) { evt.Enable(can_select()); }, item_select_all->GetId());
+        Bind(wxEVT_UPDATE_UI, [this](wxUpdateUIEvent& evt) { evt.Enable(can_select()); }, item_select_all->GetId());
         Bind(wxEVT_UPDATE_UI, [this](wxUpdateUIEvent& evt) { evt.Enable(can_delete()); }, item_delete_sel->GetId());
         Bind(wxEVT_UPDATE_UI, [this](wxUpdateUIEvent& evt) { evt.Enable(can_delete_all()); }, item_delete_all->GetId());
     }
