--- conflicted
+++ resolved
@@ -73,11 +73,7 @@
     // Now do the cutting
     std::vector<ExPolygons> list_of_expolys;
     m_tms->set_up_direction(up);
-<<<<<<< HEAD
-    m_tms->slice(std::vector<float>{height_mesh}, &list_of_expolys, [](){});
-=======
-    m_tms->slice(std::vector<float>{height_mesh}, SlicingMode::Regular, 0.f, &list_of_expolys, [](){});
->>>>>>> d5bcddee
+    m_tms->slice(std::vector<float>{height_mesh}, SlicingMode::Regular, &list_of_expolys, [](){});
     m_triangles2d = triangulate_expolygons_2f(list_of_expolys[0], m_trafo.get_matrix().matrix().determinant() < 0.);
 
     // Rotate the cut into world coords:
