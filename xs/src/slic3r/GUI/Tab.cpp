--- conflicted
+++ resolved
@@ -974,18 +974,12 @@
         optgroup->append_line(line);
 
 		optgroup = page->new_optgroup(_(L("Other")));
-<<<<<<< HEAD
         optgroup->append_single_option_line("clip_multipart_objects");
         line = { _(L("XY compensation")), "" };
         line.append_option(optgroup->get_option("xy_size_compensation"));
         line.append_option(optgroup->get_option("elefant_foot_compensation"));
+        line.append_option(optgroup->get_option("hole_size_compensation"));
         optgroup->append_line(line);
-=======
-		optgroup->append_single_option_line("clip_multipart_objects");
-		optgroup->append_single_option_line("elefant_foot_compensation");
-		optgroup->append_single_option_line("xy_size_compensation");
-		optgroup->append_single_option_line("hole_size_compensation");
->>>>>>> dd20123d
 //		#            optgroup->append_single_option_line("threads");
 		optgroup->append_single_option_line("resolution");
 
