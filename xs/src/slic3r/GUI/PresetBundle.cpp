//#undef NDEBUG
#include <cassert>

#include "PresetBundle.hpp"
#include "BitmapCache.hpp"

#include <algorithm>
#include <fstream>
#include <boost/filesystem.hpp>
#include <boost/algorithm/clamp.hpp>
#include <boost/algorithm/string/predicate.hpp>

#include <boost/nowide/cenv.hpp>
#include <boost/nowide/cstdio.hpp>
#include <boost/nowide/fstream.hpp>
#include <boost/property_tree/ini_parser.hpp>
#include <boost/property_tree/ptree.hpp>
#include <boost/locale.hpp>
#include <boost/log/trivial.hpp>

#include <wx/dcmemory.h>
#include <wx/image.h>
#include <wx/choice.h>
#include <wx/bmpcbox.h>
#include <wx/wupdlock.h>

#include "../../libslic3r/libslic3r.h"
#include "../../libslic3r/PlaceholderParser.hpp"
#include "../../libslic3r/Utils.hpp"

// Store the print/filament/printer presets into a "presets" subdirectory of the Slic3rPE config dir.
// This breaks compatibility with the upstream Slic3r if the --datadir is used to switch between the two versions.
// #define SLIC3R_PROFILE_USE_PRESETS_SUBDIR

namespace Slic3r {

static std::vector<std::string> s_project_options {
    "wiping_volumes_extruders",
    "wiping_volumes_matrix"
};

PresetBundle::PresetBundle() :
    prints(Preset::TYPE_PRINT, Preset::print_options()), 
    filaments(Preset::TYPE_FILAMENT, Preset::filament_options()), 
    printers(Preset::TYPE_PRINTER, Preset::printer_options()),
    m_bitmapCompatible(new wxBitmap),
    m_bitmapIncompatible(new wxBitmap),
    m_bitmapLock(new wxBitmap),
    m_bitmapLockOpen(new wxBitmap),
    m_bitmapCache(new GUI::BitmapCache)
{
    if (wxImage::FindHandler(wxBITMAP_TYPE_PNG) == nullptr)
        wxImage::AddHandler(new wxPNGHandler);

    // The following keys are handled by the UI, they do not have a counterpart in any StaticPrintConfig derived classes,
    // therefore they need to be handled differently. As they have no counterpart in StaticPrintConfig, they are not being
    // initialized based on PrintConfigDef(), but to empty values (zeros, empty vectors, empty strings).
    //
    // "compatible_printers", "compatible_printers_condition", "inherits",
    // "print_settings_id", "filament_settings_id", "printer_settings_id",
    // "printer_vendor", "printer_model", "printer_variant", "default_print_profile", "default_filament_profile"

    // Create the ID config keys, as they are not part of the Static print config classes.
    this->prints.default_preset().config.optptr("print_settings_id", true);
    this->prints.default_preset().compatible_printers_condition();
    this->prints.default_preset().inherits();

    this->filaments.default_preset().config.option<ConfigOptionStrings>("filament_settings_id", true)->values = { "" };
    this->filaments.default_preset().compatible_printers_condition();
    this->filaments.default_preset().inherits();

    this->printers.default_preset().config.optptr("printer_settings_id", true);
    this->printers.default_preset().config.optptr("printer_vendor", true);
    this->printers.default_preset().config.optptr("printer_model", true);
    this->printers.default_preset().config.optptr("printer_variant", true);
    this->printers.default_preset().config.optptr("default_print_profile", true);
    this->printers.default_preset().config.option<ConfigOptionStrings>("default_filament_profile", true)->values = { "" };
	this->printers.default_preset().inherits();

	// Load the default preset bitmaps.
    this->prints   .load_bitmap_default("cog.png");
    this->filaments.load_bitmap_default("spool.png");
    this->printers .load_bitmap_default("printer_empty.png");
    this->load_compatible_bitmaps();

    // Re-activate the default presets, so their "edited" preset copies will be updated with the additional configuration values above.
    this->prints   .select_preset(0);
    this->filaments.select_preset(0);
    this->printers .select_preset(0);

    this->project_config.apply_only(FullPrintConfig::defaults(), s_project_options);
}

PresetBundle::~PresetBundle()
{
	assert(m_bitmapCompatible != nullptr);
	assert(m_bitmapIncompatible != nullptr);
    assert(m_bitmapLock != nullptr);
    assert(m_bitmapLockOpen != nullptr);
	delete m_bitmapCompatible;
	m_bitmapCompatible = nullptr;
    delete m_bitmapIncompatible;
	m_bitmapIncompatible = nullptr;
    delete m_bitmapLock;
    m_bitmapLock = nullptr;
    delete m_bitmapLockOpen;
    m_bitmapLockOpen = nullptr;
    delete m_bitmapCache;
    m_bitmapCache = nullptr;
}

void PresetBundle::reset(bool delete_files)
{
    // Clear the existing presets, delete their respective files.
    this->vendors.clear();
    this->prints   .reset(delete_files);
    this->filaments.reset(delete_files);
    this->printers .reset(delete_files);
    this->filament_presets.clear();
    this->filament_presets.emplace_back(this->filaments.get_selected_preset().name);
    this->obsolete_presets.prints.clear();
    this->obsolete_presets.filaments.clear();
    this->obsolete_presets.printers.clear();
}

void PresetBundle::setup_directories()
{
    boost::filesystem::path data_dir = boost::filesystem::path(Slic3r::data_dir());
    std::initializer_list<boost::filesystem::path> paths = { 
        data_dir,
		data_dir / "vendor",
        data_dir / "cache",
#ifdef SLIC3R_PROFILE_USE_PRESETS_SUBDIR
        // Store the print/filament/printer presets into a "presets" directory.
        data_dir / "presets", 
        data_dir / "presets" / "print", 
        data_dir / "presets" / "filament", 
        data_dir / "presets" / "printer" 
#else
        // Store the print/filament/printer presets at the same location as the upstream Slic3r.
        data_dir / "print", 
        data_dir / "filament", 
        data_dir / "printer" 
#endif
    };
    for (const boost::filesystem::path &path : paths) {
		boost::filesystem::path subdir = path;
        subdir.make_preferred();
        if (! boost::filesystem::is_directory(subdir) && 
            ! boost::filesystem::create_directory(subdir))
            throw std::runtime_error(std::string("Slic3r was unable to create its data directory at ") + subdir.string());
    }
}

void PresetBundle::load_presets(const AppConfig &config)
{
    // First load the vendor specific system presets.
    std::string errors_cummulative = this->load_system_presets();

    const std::string dir_user_presets = data_dir()
#ifdef SLIC3R_PROFILE_USE_PRESETS_SUBDIR
        // Store the print/filament/printer presets into a "presets" directory.
        + "/presets"
#else
        // Store the print/filament/printer presets at the same location as the upstream Slic3r.
#endif
        ;
    try {
        this->prints.load_presets(dir_user_presets, "print");
    } catch (const std::runtime_error &err) {
        errors_cummulative += err.what();
    }
    try {
        this->filaments.load_presets(dir_user_presets, "filament");
    } catch (const std::runtime_error &err) {
        errors_cummulative += err.what();
    }
    try {
        this->printers.load_presets(dir_user_presets, "printer");
    } catch (const std::runtime_error &err) {
        errors_cummulative += err.what();
    }
    this->update_multi_material_filament_presets();
    this->update_compatible_with_printer(false);
    if (! errors_cummulative.empty())
        throw std::runtime_error(errors_cummulative);

    this->load_selections(config);
}

// Load system presets into this PresetBundle.
// For each vendor, there will be a single PresetBundle loaded.
std::string PresetBundle::load_system_presets()
{
    // Here the vendor specific read only Config Bundles are stored.
    boost::filesystem::path dir = (boost::filesystem::path(data_dir()) / "vendor").make_preferred();
    std::string errors_cummulative;
    bool        first = true;
    for (auto &dir_entry : boost::filesystem::directory_iterator(dir))
        if (boost::filesystem::is_regular_file(dir_entry.status()) && boost::algorithm::iends_with(dir_entry.path().filename().string(), ".ini")) {
            std::string name = dir_entry.path().filename().string();
            // Remove the .ini suffix.
            name.erase(name.size() - 4);
            try {
                // Load the config bundle, flatten it.
                if (first) {
                    // Reset this PresetBundle and load the first vendor config.
                    this->load_configbundle(dir_entry.path().string(), LOAD_CFGBNDLE_SYSTEM);
                    first = false;
                } else {
                    // Load the other vendor configs, merge them with this PresetBundle.
                    // Report duplicate profiles.
                    PresetBundle other;
                    other.load_configbundle(dir_entry.path().string(), LOAD_CFGBNDLE_SYSTEM);
                    std::vector<std::string> duplicates = this->merge_presets(std::move(other));
                    if (! duplicates.empty()) {
                        errors_cummulative += "Vendor configuration file " + name + " contains the following presets with names used by other vendors: ";
                        for (size_t i = 0; i < duplicates.size(); ++ i) {
                            if (i > 0)
                                errors_cummulative += ", ";
                            errors_cummulative += duplicates[i];
                        }
                    }
                }
            } catch (const std::runtime_error &err) {
                errors_cummulative += err.what();
                errors_cummulative += "\n";
            }
        }
	if (first) {
		// No config bundle loaded, reset.
		this->reset(false);
	}
    return errors_cummulative;
}

// Merge one vendor's presets with the other vendor's presets, report duplicates.
std::vector<std::string> PresetBundle::merge_presets(PresetBundle &&other)
{
    this->vendors.insert(other.vendors.begin(), other.vendors.end());
    std::vector<std::string> duplicate_prints    = this->prints   .merge_presets(std::move(other.prints),    this->vendors);
    std::vector<std::string> duplicate_filaments = this->filaments.merge_presets(std::move(other.filaments), this->vendors);
    std::vector<std::string> duplicate_printers  = this->printers .merge_presets(std::move(other.printers),  this->vendors);
	append(this->obsolete_presets.prints,    std::move(other.obsolete_presets.prints));
	append(this->obsolete_presets.filaments, std::move(other.obsolete_presets.filaments));
	append(this->obsolete_presets.printers,  std::move(other.obsolete_presets.printers));
	append(duplicate_prints, std::move(duplicate_filaments));
    append(duplicate_prints, std::move(duplicate_printers));
    return duplicate_prints;
}

static inline std::string remove_ini_suffix(const std::string &name)
{
    std::string out = name;
    if (boost::iends_with(out, ".ini"))
        out.erase(out.end() - 4, out.end());
    return out;
}

// Set the "enabled" flag for printer vendors, printer models and printer variants
// based on the user configuration.
// If the "vendor" section is missing, enable all models and variants of the particular vendor.
void PresetBundle::load_installed_printers(const AppConfig &config)
{
    for (auto &preset : printers) {
        preset.set_visible_from_appconfig(config);
    }
}

// Load selections (current print, current filaments, current printer) from config.ini
// This is done just once on application start up.
void PresetBundle::load_selections(const AppConfig &config)
{
	// Update visibility of presets based on application vendor / model / variant configuration.
	this->load_installed_printers(config);

    // Parse the initial print / filament / printer profile names.
    std::string initial_print_profile_name    = remove_ini_suffix(config.get("presets", "print"));
    std::string initial_filament_profile_name = remove_ini_suffix(config.get("presets", "filament"));
	std::string initial_printer_profile_name  = remove_ini_suffix(config.get("presets", "printer"));

	// Activate print / filament / printer profiles from the config.
	// If the printer profile enumerated by the config are not visible, select an alternate preset.
    // Do not select alternate profiles for the print / filament profiles as those presets
    // will be selected by the following call of this->update_compatible_with_printer(true).
    prints.select_preset_by_name_strict(initial_print_profile_name);
    filaments.select_preset_by_name_strict(initial_filament_profile_name);
    printers.select_preset_by_name(initial_printer_profile_name, true);

    // Load the names of the other filament profiles selected for a multi-material printer.
    auto   *nozzle_diameter = dynamic_cast<const ConfigOptionFloats*>(printers.get_selected_preset().config.option("nozzle_diameter"));
    size_t  num_extruders = nozzle_diameter->values.size();
    this->filament_presets = { initial_filament_profile_name };
    for (unsigned int i = 1; i < (unsigned int)num_extruders; ++ i) {
        char name[64];
        sprintf(name, "filament_%d", i);
        if (! config.has("presets", name))
            break;
        this->filament_presets.emplace_back(remove_ini_suffix(config.get("presets", name)));
    }
    // Do not define the missing filaments, so that the update_compatible_with_printer() will use the preferred filaments.
    this->filament_presets.resize(num_extruders, "");

    // Update visibility of presets based on their compatibility with the active printer.
    // Always try to select a compatible print and filament preset to the current printer preset,
    // as the application may have been closed with an active "external" preset, which does not
    // exist.
    this->update_compatible_with_printer(true);
    this->update_multi_material_filament_presets();
}

// Export selections (current print, current filaments, current printer) into config.ini
void PresetBundle::export_selections(AppConfig &config)
{
    assert(filament_presets.size() >= 1);
    assert(filament_presets.size() > 1 || filaments.get_selected_preset().name == filament_presets.front());
    config.clear_section("presets");
    config.set("presets", "print",    prints.get_selected_preset().name);
    config.set("presets", "filament", filament_presets.front());
	for (int i = 1; i < filament_presets.size(); ++i) {
        char name[64];
        sprintf(name, "filament_%d", i);
        config.set("presets", name, filament_presets[i]);
    }
    config.set("presets", "printer",  printers.get_selected_preset().name);
}

void PresetBundle::export_selections(PlaceholderParser &pp)
{
    assert(filament_presets.size() >= 1);
    assert(filament_presets.size() > 1 || filaments.get_selected_preset().name == filament_presets.front());
    pp.set("print_preset",    prints.get_selected_preset().name);
    pp.set("filament_preset", filament_presets);
    pp.set("printer_preset",  printers.get_selected_preset().name);
}

bool PresetBundle::load_compatible_bitmaps()
{
    const std::string path_bitmap_compatible   = "flag-green-icon.png";
    const std::string path_bitmap_incompatible = "flag-red-icon.png";
    const std::string path_bitmap_lock         = "sys_lock.png";//"lock.png";
	const std::string path_bitmap_lock_open    = "sys_unlock.png";//"lock_open.png";
    bool loaded_compatible   = m_bitmapCompatible  ->LoadFile(
        wxString::FromUTF8(Slic3r::var(path_bitmap_compatible).c_str()), wxBITMAP_TYPE_PNG);
    bool loaded_incompatible = m_bitmapIncompatible->LoadFile(
        wxString::FromUTF8(Slic3r::var(path_bitmap_incompatible).c_str()), wxBITMAP_TYPE_PNG);
    bool loaded_lock = m_bitmapLock->LoadFile(
        wxString::FromUTF8(Slic3r::var(path_bitmap_lock).c_str()), wxBITMAP_TYPE_PNG);
    bool loaded_lock_open = m_bitmapLockOpen->LoadFile(
        wxString::FromUTF8(Slic3r::var(path_bitmap_lock_open).c_str()), wxBITMAP_TYPE_PNG);
    if (loaded_compatible) {
        prints   .set_bitmap_compatible(m_bitmapCompatible);
        filaments.set_bitmap_compatible(m_bitmapCompatible);
//        printers .set_bitmap_compatible(m_bitmapCompatible);
    }
    if (loaded_incompatible) {
        prints   .set_bitmap_incompatible(m_bitmapIncompatible);
        filaments.set_bitmap_incompatible(m_bitmapIncompatible);
//        printers .set_bitmap_incompatible(m_bitmapIncompatible);        
    }
    if (loaded_lock) {
        prints   .set_bitmap_lock(m_bitmapLock);
        filaments.set_bitmap_lock(m_bitmapLock);
        printers .set_bitmap_lock(m_bitmapLock);
    }
    if (loaded_lock_open) {
        prints   .set_bitmap_lock_open(m_bitmapLock);
        filaments.set_bitmap_lock_open(m_bitmapLock);
        printers .set_bitmap_lock_open(m_bitmapLock);
    }
    return loaded_compatible && loaded_incompatible && loaded_lock && loaded_lock_open;
}

DynamicPrintConfig PresetBundle::full_config() const
{    
    DynamicPrintConfig out;
    out.apply(FullPrintConfig());
    out.apply(this->prints.get_edited_preset().config);
    // Add the default filament preset to have the "filament_preset_id" defined.
	out.apply(this->filaments.default_preset().config);
	out.apply(this->printers.get_edited_preset().config);
    out.apply(this->project_config);

    auto   *nozzle_diameter = dynamic_cast<const ConfigOptionFloats*>(out.option("nozzle_diameter"));
    size_t  num_extruders   = nozzle_diameter->values.size();
    // Collect the "compatible_printers_condition" and "inherits" values over all presets (print, filaments, printers) into a single vector.
    std::vector<std::string> compatible_printers_condition;
    std::vector<std::string> inherits;
    compatible_printers_condition.emplace_back(this->prints.get_edited_preset().compatible_printers_condition());
    inherits                     .emplace_back(this->prints.get_edited_preset().inherits());

    if (num_extruders <= 1) {
        out.apply(this->filaments.get_edited_preset().config);
        compatible_printers_condition.emplace_back(this->filaments.get_edited_preset().compatible_printers_condition());
        inherits                     .emplace_back(this->filaments.get_edited_preset().inherits());
    } else {
        // Retrieve filament presets and build a single config object for them.
        // First collect the filament configurations based on the user selection of this->filament_presets.
        // Here this->filaments.find_preset() and this->filaments.first_visible() return the edited copy of the preset if active.
        std::vector<const DynamicPrintConfig*> filament_configs;
        for (const std::string &filament_preset_name : this->filament_presets)
            filament_configs.emplace_back(&this->filaments.find_preset(filament_preset_name, true)->config);
		while (filament_configs.size() < num_extruders)
            filament_configs.emplace_back(&this->filaments.first_visible().config);
        for (const DynamicPrintConfig *cfg : filament_configs) {
            compatible_printers_condition.emplace_back(Preset::compatible_printers_condition(*const_cast<DynamicPrintConfig*>(cfg)));
            inherits                     .emplace_back(Preset::inherits(*const_cast<DynamicPrintConfig*>(cfg)));
        }
        // Option values to set a ConfigOptionVector from.
        std::vector<const ConfigOption*> filament_opts(num_extruders, nullptr);
        // loop through options and apply them to the resulting config.
        for (const t_config_option_key &key : this->filaments.default_preset().config.keys()) {
			if (key == "compatible_printers")
				continue;
            // Get a destination option.
            ConfigOption *opt_dst = out.option(key, false);
            if (opt_dst->is_scalar()) {
                // Get an option, do not create if it does not exist.
                const ConfigOption *opt_src = filament_configs.front()->option(key);
                if (opt_src != nullptr)
                    opt_dst->set(opt_src);
            } else {
                // Setting a vector value from all filament_configs.
                for (size_t i = 0; i < filament_opts.size(); ++ i)
                    filament_opts[i] = filament_configs[i]->option(key);
                static_cast<ConfigOptionVectorBase*>(opt_dst)->set(filament_opts);
            }
        }
    }

	// Don't store the "compatible_printers_condition" for the printer profile, there is none.
    inherits.emplace_back(this->printers.get_edited_preset().inherits());

    // These two value types clash between the print and filament profiles. They should be renamed.
    out.erase("compatible_printers");
    out.erase("compatible_printers_condition");
    out.erase("inherits");
    
    static const char *keys[] = { "perimeter", "infill", "solid_infill", "support_material", "support_material_interface" };
    for (size_t i = 0; i < sizeof(keys) / sizeof(keys[0]); ++ i) {
        std::string key = std::string(keys[i]) + "_extruder";
        auto *opt = dynamic_cast<ConfigOptionInt*>(out.option(key, false));
        assert(opt != nullptr);
        opt->value = boost::algorithm::clamp<int>(opt->value, 0, int(num_extruders));
    }

    out.option<ConfigOptionString >("print_settings_id",    true)->value  = this->prints.get_selected_preset().name;
    out.option<ConfigOptionStrings>("filament_settings_id", true)->values = this->filament_presets;
    out.option<ConfigOptionString >("printer_settings_id",  true)->value  = this->printers.get_selected_preset().name;

    // Serialize the collected "compatible_printers_condition" and "inherits" fields.
    // There will be 1 + num_exturders fields for "inherits" and 2 + num_extruders for "compatible_printers_condition" stored.
    // The vector will not be stored if all fields are empty strings.
    auto add_if_some_non_empty = [&out](std::vector<std::string> &&values, const std::string &key) {
        bool nonempty = false;
        for (const std::string &v : values)
            if (! v.empty()) {
                nonempty = true;
                break;
            }
        if (nonempty)
            out.set_key_value(key, new ConfigOptionStrings(std::move(values)));
    };
    add_if_some_non_empty(std::move(compatible_printers_condition), "compatible_printers_condition_cummulative");
    add_if_some_non_empty(std::move(inherits),                      "inherits_cummulative");
    return out;
}

// Load an external config file containing the print, filament and printer presets.
// Instead of a config file, a G-code may be loaded containing the full set of parameters.
// In the future the configuration will likely be read from an AMF file as well.
// If the file is loaded successfully, its print / filament / printer profiles will be activated.
void PresetBundle::load_config_file(const std::string &path)
{
	if (boost::iends_with(path, ".gcode") || boost::iends_with(path, ".g")) {
		DynamicPrintConfig config;
		config.apply(FullPrintConfig::defaults());
        config.load_from_gcode_file(path);
        Preset::normalize(config);
		load_config_file_config(path, true, std::move(config));
		return;
	}

    // 1) Try to load the config file into a boost property tree.
    boost::property_tree::ptree tree;
    try {
        boost::nowide::ifstream ifs(path);
        boost::property_tree::read_ini(ifs, tree);
    } catch (const std::ifstream::failure &err) {
        throw std::runtime_error(std::string("The config file cannot be loaded: ") + path + "\n\tReason: " + err.what());
    } catch (const std::runtime_error &err) {
        throw std::runtime_error(std::string("Failed loading the preset file: ") + path + "\n\tReason: " + err.what());
    }

    // 2) Continue based on the type of the configuration file.
    ConfigFileType config_file_type = guess_config_file_type(tree);
    switch (config_file_type) {
    case CONFIG_FILE_TYPE_UNKNOWN:
        throw std::runtime_error(std::string("Unknown configuration file type: ") + path);   
    case CONFIG_FILE_TYPE_APP_CONFIG:
        throw std::runtime_error(std::string("Invalid configuration file: ") + path + ". This is an application config file.");
	case CONFIG_FILE_TYPE_CONFIG:
	{
		// Initialize a config from full defaults.
		DynamicPrintConfig config;
		config.apply(FullPrintConfig::defaults());
		config.load(tree);
		Preset::normalize(config);
		load_config_file_config(path, true, std::move(config));
		break;
	}
    case CONFIG_FILE_TYPE_CONFIG_BUNDLE:
		load_config_file_config_bundle(path, tree);
        break;
    }
}

void PresetBundle::load_config_string(const char* str, const char* source_filename)
{
    if (str != nullptr)
    {
        DynamicPrintConfig config;
        config.apply(FullPrintConfig::defaults());
        config.load_from_gcode_string(str);
        Preset::normalize(config);
        load_config_file_config((source_filename == nullptr) ? "" : source_filename, true, std::move(config));
    }
}

// Load a config file from a boost property_tree. This is a private method called from load_config_file.
void PresetBundle::load_config_file_config(const std::string &name_or_path, bool is_external, DynamicPrintConfig &&config)
{
    // The "compatible_printers" field should not have been exported into a config.ini or a G-code anyway, 
    // but some of the alpha versions of Slic3r did.
    {
        ConfigOption *opt_compatible = config.optptr("compatible_printers");
        if (opt_compatible != nullptr) {
            assert(opt_compatible->type() == coStrings);
            if (opt_compatible->type() == coStrings)
                static_cast<ConfigOptionStrings*>(opt_compatible)->values.clear();
        }
    }

    size_t num_extruders = std::min(config.option<ConfigOptionFloats>("nozzle_diameter"  )->values.size(), 
                                    config.option<ConfigOptionFloats>("filament_diameter")->values.size());
    // Make a copy of the "compatible_printers_condition_cummulative" and "inherits_cummulative" vectors, which 
    // accumulate values over all presets (print, filaments, printers).
    // These values will be distributed into their particular presets when loading.
    std::vector<std::string> compatible_printers_condition_values   = std::move(config.option<ConfigOptionStrings>("compatible_printers_condition_cummulative", true)->values);
    std::vector<std::string> inherits_values                        = std::move(config.option<ConfigOptionStrings>("inherits_cummulative", true)->values);
    std::string &compatible_printers_condition  = Preset::compatible_printers_condition(config);
    std::string &inherits                       = Preset::inherits(config);
    compatible_printers_condition_values.resize(num_extruders + 2, std::string());
    inherits_values.resize(num_extruders + 2, std::string());

    // 1) Create a name from the file name.
    // Keep the suffix (.ini, .gcode, .amf, .3mf etc) to differentiate it from the normal profiles.
    std::string name = is_external ? boost::filesystem::path(name_or_path).filename().string() : name_or_path;

    // 2) If the loading succeeded, split and load the config into print / filament / printer settings.
    // First load the print and printer presets.
    for (size_t i_group = 0; i_group < 2; ++ i_group) {
        PresetCollection &presets = (i_group == 0) ? this->prints : this->printers;
<<<<<<< HEAD
        // Split the "compatible_printers_condition" and "inherits" values one by one from a single vector to the print & printer profiles.
        size_t idx = (i_group == 0) ? 0 : num_extruders + 1;
        inherits                      = inherits_values[idx];
        compatible_printers_condition = compatible_printers_condition_values[idx];
		if (is_external)
            presets.load_external_preset(name_or_path, name,
                config.opt_string((i_group == 0) ? "print_settings_id" : "printer_settings_id", true), 
                config);
=======
		Preset &preset = presets.load_preset(is_external ? name_or_path : presets.path_from_name(name), name, config);
        if (is_external) {
            preset.is_external = true;
            presets.update_edited_preset_is_external(true);
        }
>>>>>>> fcc78119
        else
            presets.load_preset(presets.path_from_name(name), name, config).save();
    }

    // 3) Now load the filaments. If there are multiple filament presets, split them and load them.
    auto old_filament_profile_names = config.option<ConfigOptionStrings>("filament_settings_id", true);
	old_filament_profile_names->values.resize(num_extruders, std::string());
    config.option<ConfigOptionStrings>("default_filament_profile", true)->values.resize(num_extruders, std::string());

    if (num_extruders <= 1) {
<<<<<<< HEAD
        // Split the "compatible_printers_condition" and "inherits" from the cummulative vectors to separate filament presets.
        inherits                      = inherits_values[1];
        compatible_printers_condition = compatible_printers_condition_values[1];
        if (is_external)
            this->filaments.load_external_preset(name_or_path, name, old_filament_profile_names->values.front(), config);
=======
        Preset &preset = this->filaments.load_preset(
			is_external ? name_or_path : this->filaments.path_from_name(name), name, config);
        if (is_external) {
            preset.is_external = true;
            this->filaments.update_edited_preset_is_external(true);
        }
>>>>>>> fcc78119
        else
            this->filaments.load_preset(this->filaments.path_from_name(name), name, config).save();
        this->filament_presets.clear();
        this->filament_presets.emplace_back(name);
    } else {
        // Split the filament presets, load each of them separately.
        std::vector<DynamicPrintConfig> configs(num_extruders, this->filaments.default_preset().config);
        // loop through options and scatter them into configs.
        for (const t_config_option_key &key : this->filaments.default_preset().config.keys()) {
            const ConfigOption *other_opt = config.option(key);
            if (other_opt == nullptr)
                continue;
            if (other_opt->is_scalar()) {
                for (size_t i = 0; i < configs.size(); ++ i)
                    configs[i].option(key, false)->set(other_opt);
            } else if (key != "compatible_printers") {
                for (size_t i = 0; i < configs.size(); ++ i)
                    static_cast<ConfigOptionVectorBase*>(configs[i].option(key, false))->set_at(other_opt, 0, i);
            }
        }
        // Load the configs into this->filaments and make them active.
        this->filament_presets.clear();
        for (size_t i = 0; i < configs.size(); ++ i) {
            DynamicPrintConfig &cfg = configs[i];
            // Split the "compatible_printers_condition" and "inherits" from the cummulative vectors to separate filament presets.
            cfg.opt_string("compatible_printers_condition", true) = compatible_printers_condition_values[i + 1];
            cfg.opt_string("inherits", true)                      = inherits_values[i + 1];
            // Load all filament presets, but only select the first one in the preset dialog.
<<<<<<< HEAD
            Preset *loaded = nullptr;
            if (is_external)
                loaded = &this->filaments.load_external_preset(name_or_path, name,
                    (i < old_filament_profile_names->values.size()) ? old_filament_profile_names->values[i] : "",
                    std::move(cfg), i == 0);
            else {
                // Used by the config wizard when creating a custom setup.
                // Therefore this block should only be called for a single extruder.
                char suffix[64];
                if (i == 0)
                    suffix[0] = 0;
                else
                    sprintf(suffix, "%d", i);
                std::string new_name = name + suffix;
                loaded = &this->filaments.load_preset(this->filaments.path_from_name(new_name),
                    new_name, std::move(cfg), i == 0);
                loaded->save();
            }
            this->filament_presets.emplace_back(loaded->name);
=======
            Preset &preset = this->filaments.load_preset(
				is_external ? name_or_path : this->filaments.path_from_name(new_name),
                new_name, std::move(configs[i]), i == 0);
            if (is_external) {
                preset.is_external = true;
                this->filaments.update_edited_preset_is_external(true);
            }
            else
                preset.save();
            this->filament_presets.emplace_back(new_name);
>>>>>>> fcc78119
        }
    }

    // 4) Load the project config values (the per extruder wipe matrix etc).
    this->project_config.apply_only(config, s_project_options);

    this->update_compatible_with_printer(false);
}

// Load the active configuration of a config bundle from a boost property_tree. This is a private method called from load_config_file.
void PresetBundle::load_config_file_config_bundle(const std::string &path, const boost::property_tree::ptree &tree)
{
    // 1) Load the config bundle into a temp data.
    PresetBundle tmp_bundle;
    // Load the config bundle, don't save the loaded presets to user profile directory.
    tmp_bundle.load_configbundle(path, 0);
    std::string bundle_name = std::string(" - ") + boost::filesystem::path(path).filename().string();

    // 2) Extract active configs from the config bundle, copy them and activate them in this bundle.
    auto load_one = [this, &path, &bundle_name](PresetCollection &collection_dst, PresetCollection &collection_src, const std::string &preset_name_src, bool activate) -> std::string {
        Preset *preset_src = collection_src.find_preset(preset_name_src, false);
        Preset *preset_dst = collection_dst.find_preset(preset_name_src, false);
        assert(preset_src != nullptr);
        std::string preset_name_dst;
        if (preset_dst != nullptr && preset_dst->is_default) {
            // No need to copy a default preset, it always exists in collection_dst.
            if (activate)
                collection_dst.select_preset(0);
            return preset_name_src;
        } else if (preset_dst != nullptr && preset_src->config == preset_dst->config) {
            // Don't save as the config exists in the current bundle and its content is the same.
            return preset_name_src;
        } else {
            // Generate a new unique name.
            preset_name_dst = preset_name_src + bundle_name;
            Preset *preset_dup = nullptr;
            for (size_t i = 1; (preset_dup = collection_dst.find_preset(preset_name_dst, false)) != nullptr; ++ i) {
                if (preset_src->config == preset_dup->config)
                    // The preset has been already copied into collection_dst.
                    return preset_name_dst;
                // Try to generate another name.
                char buf[64];
                sprintf(buf, " (%d)", i);
                preset_name_dst = preset_name_src + buf + bundle_name;
            }
        }
        assert(! preset_name_dst.empty());
        // Save preset_src->config into collection_dst under preset_name_dst.
        // The "compatible_printers" field should not have been exported into a config.ini or a G-code anyway, 
        // but some of the alpha versions of Slic3r did.
        ConfigOption *opt_compatible = preset_src->config.optptr("compatible_printers");
        if (opt_compatible != nullptr) {
            assert(opt_compatible->type() == coStrings);
            if (opt_compatible->type() == coStrings)
                static_cast<ConfigOptionStrings*>(opt_compatible)->values.clear();
        }
        collection_dst.load_preset(path, preset_name_dst, std::move(preset_src->config), activate).is_external = true;
        return preset_name_dst;
    };
    load_one(this->prints,    tmp_bundle.prints,    tmp_bundle.prints   .get_selected_preset().name, true);
    load_one(this->filaments, tmp_bundle.filaments, tmp_bundle.filaments.get_selected_preset().name, true);
    load_one(this->printers,  tmp_bundle.printers,  tmp_bundle.printers .get_selected_preset().name, true);
    this->update_multi_material_filament_presets();
    for (size_t i = 1; i < std::min(tmp_bundle.filament_presets.size(), this->filament_presets.size()); ++ i)
        this->filament_presets[i] = load_one(this->filaments, tmp_bundle.filaments, tmp_bundle.filament_presets[i], false);

    this->update_compatible_with_printer(false);
}

// Process the Config Bundle loaded as a Boost property tree.
// For each print, filament and printer preset (group defined by group_name), apply the inherited presets.
// The presets starting with '*' are considered non-terminal and they are
// removed through the flattening process by this function.
// This function will never fail, but it will produce error messages through boost::log.
static void flatten_configbundle_hierarchy(boost::property_tree::ptree &tree, const std::string &group_name)
{
    namespace pt = boost::property_tree;

    typedef std::pair<pt::ptree::key_type, pt::ptree> ptree_child_type;

    // 1) For the group given by group_name, initialize the presets.
    struct Prst {
        Prst(const std::string &name, pt::ptree *node) : name(name), node(node) {}
        // Name of this preset. If the name starts with '*', it is an intermediate preset,
        // which will not make it into the result.
        const std::string           name;
        // Link to the source boost property tree node, owned by tree.
        pt::ptree                  *node;
        // Link to the presets, from which this preset inherits.
        std::vector<Prst*>          inherits;
        // Link to the presets, for which this preset is a direct parent.
        std::vector<Prst*>          parent_of;
        // When running the Kahn's Topological sorting algorithm, this counter is decreased from inherits.size() to zero.
        // A cycle is indicated, if the number does not drop to zero after the Kahn's algorithm finishes.
        size_t                      num_incoming_edges_left = 0;
        // Sorting by the name, to be used when inserted into std::set.
        bool operator==(const Prst &rhs) const { return this->name == rhs.name; }
        bool operator< (const Prst &rhs) const { return this->name < rhs.name; }
    };
    // Find the presets, store them into a std::map, addressed by their names.
    std::set<Prst> presets;
    std::string group_name_preset = group_name + ":";
    for (auto &section : tree)
        if (boost::starts_with(section.first, group_name_preset) && section.first.size() > group_name_preset.size())
            presets.emplace(section.first.substr(group_name_preset.size()), &section.second);
    // Fill in the "inherits" and "parent_of" members, report invalid inheritance fields.
    for (const Prst &prst : presets) {
        // Parse the list of comma separated values, possibly enclosed in quotes.
        std::vector<std::string> inherits_names;
        if (Slic3r::unescape_strings_cstyle(prst.node->get<std::string>("inherits", ""), inherits_names)) {
            // Resolve the inheritance by name.
            std::vector<Prst*> &inherits_nodes = const_cast<Prst&>(prst).inherits;
            for (const std::string &node_name : inherits_names) {
                auto it = presets.find(Prst(node_name, nullptr));
                if (it == presets.end())
                    BOOST_LOG_TRIVIAL(error) << "flatten_configbundle_hierarchy: The preset " << prst.name << " inherits an unknown preset \"" << node_name << "\"";
                else {
                    inherits_nodes.emplace_back(const_cast<Prst*>(&(*it)));
                    inherits_nodes.back()->parent_of.emplace_back(const_cast<Prst*>(&prst));
                }
            }
        } else {
            BOOST_LOG_TRIVIAL(error) << "flatten_configbundle_hierarchy: The preset " << prst.name << " has an invalid \"inherits\" field";
        }
        // Remove the "inherits" key, it has no meaning outside the config bundle.
        const_cast<pt::ptree*>(prst.node)->erase("inherits");
    }

    // 2) Create a linear ordering for the directed acyclic graph of preset inheritance.
    // https://en.wikipedia.org/wiki/Topological_sorting
    // Kahn's algorithm.
    std::vector<Prst*> sorted;
    {
        // Initialize S with the set of all nodes with no incoming edge.
        std::deque<Prst*> S;
        for (const Prst &prst : presets)
            if (prst.inherits.empty())
                S.emplace_back(const_cast<Prst*>(&prst));
            else
                const_cast<Prst*>(&prst)->num_incoming_edges_left = prst.inherits.size();
        while (! S.empty()) {
            Prst *n = S.front();
            S.pop_front();
            sorted.emplace_back(n);
            for (Prst *m : n->parent_of) {
                assert(m->num_incoming_edges_left > 0);
                if (-- m->num_incoming_edges_left == 0) {
                    // We have visited all parents of m.
                    S.emplace_back(m);
                }
            }
        }
        if (sorted.size() < presets.size()) {
            for (const Prst &prst : presets)
                if (prst.num_incoming_edges_left)
                    BOOST_LOG_TRIVIAL(error) << "flatten_configbundle_hierarchy: The preset " << prst.name << " has cyclic dependencies";
        }
    }

    // Apply the dependencies in their topological ordering.
    for (Prst *prst : sorted) {
        // Merge the preset nodes in their order of application.
        // Iterate in a reverse order, so the last change will be placed first in merged.
        for (auto it_inherits = prst->inherits.rbegin(); it_inherits != prst->inherits.rend(); ++ it_inherits)
            for (auto it = (*it_inherits)->node->begin(); it != (*it_inherits)->node->end(); ++ it)
                if (prst->node->find(it->first) == prst->node->not_found())
                    prst->node->add_child(it->first, it->second);
    }

    // Remove the "internal" presets from the ptree. These presets are marked with '*'.
    group_name_preset += '*';
    for (auto it_section = tree.begin(); it_section != tree.end(); ) {
        if (boost::starts_with(it_section->first, group_name_preset) && it_section->first.size() > group_name_preset.size())
            // Remove the "internal" preset from the ptree.
            it_section = tree.erase(it_section);
        else
            // Keep the preset.
            ++ it_section;
    }
}

static void flatten_configbundle_hierarchy(boost::property_tree::ptree &tree)
{
    flatten_configbundle_hierarchy(tree, "print");
    flatten_configbundle_hierarchy(tree, "filament");
    flatten_configbundle_hierarchy(tree, "printer");
}

// Load a config bundle file, into presets and store the loaded presets into separate files
// of the local configuration directory.
size_t PresetBundle::load_configbundle(const std::string &path, unsigned int flags)
{
    if (flags & (LOAD_CFGBNDLE_RESET_USER_PROFILE | LOAD_CFGBNDLE_SYSTEM))
        // Reset this bundle, delete user profile files if LOAD_CFGBNDLE_SAVE.
        this->reset(flags & LOAD_CFGBNDLE_SAVE);

    // 1) Read the complete config file into a boost::property_tree.
    namespace pt = boost::property_tree;
    pt::ptree tree;
    boost::nowide::ifstream ifs(path);
    pt::read_ini(ifs, tree);

    const VendorProfile *vendor_profile = nullptr;
    if (flags & (LOAD_CFGBNDLE_SYSTEM | LOAD_CFGBUNDLE_VENDOR_ONLY)) {
        auto vp = VendorProfile::from_ini(tree, path);
        if (vp.num_variants() == 0)
            return 0;
        vendor_profile = &(*this->vendors.insert(vp).first);
    }
    
    if (flags & LOAD_CFGBUNDLE_VENDOR_ONLY) {
        return 0;
    }

    // 1.5) Flatten the config bundle by applying the inheritance rules. Internal profiles (with names starting with '*') are removed.
    flatten_configbundle_hierarchy(tree);

    // 2) Parse the property_tree, extract the active preset names and the profiles, save them into local config files.
    // Parse the obsolete preset names, to be deleted when upgrading from the old configuration structure.
    std::vector<std::string> loaded_prints;
    std::vector<std::string> loaded_filaments;
    std::vector<std::string> loaded_printers;
    std::string              active_print;
    std::vector<std::string> active_filaments;
    std::string              active_printer;
    size_t                   presets_loaded = 0;
    for (const auto &section : tree) {
        PresetCollection         *presets = nullptr;
        std::vector<std::string> *loaded  = nullptr;
        std::string               preset_name;
        if (boost::starts_with(section.first, "print:")) {
            presets = &this->prints;
            loaded  = &loaded_prints;
            preset_name = section.first.substr(6);
        } else if (boost::starts_with(section.first, "filament:")) {
            presets = &this->filaments;
            loaded  = &loaded_filaments;
            preset_name = section.first.substr(9);
        } else if (boost::starts_with(section.first, "printer:")) {
            presets = &this->printers;
            loaded  = &loaded_printers;
            preset_name = section.first.substr(8);
        } else if (section.first == "presets") {
            // Load the names of the active presets.
            for (auto &kvp : section.second) {
                if (kvp.first == "print") {
                    active_print = kvp.second.data();
                } else if (boost::starts_with(kvp.first, "filament")) {
                    int idx = 0;
                    if (kvp.first == "filament" || sscanf(kvp.first.c_str(), "filament_%d", &idx) == 1) {
                        if (int(active_filaments.size()) <= idx)
                            active_filaments.resize(idx + 1, std::string());
                        active_filaments[idx] = kvp.second.data();
                    }
                } else if (kvp.first == "printer") {
                    active_printer = kvp.second.data();
                }
            }
        } else if (section.first == "obsolete_presets") {
            // Parse the names of obsolete presets. These presets will be deleted from user's
            // profile directory on installation of this vendor preset.
            for (auto &kvp : section.second) {
                std::vector<std::string> *dst = nullptr;
                if (kvp.first == "print")
                    dst = &this->obsolete_presets.prints;
                else if (kvp.first == "filament")
                    dst = &this->obsolete_presets.filaments;
                else if (kvp.first == "printer")
                    dst = &this->obsolete_presets.printers;
                if (dst)
                    unescape_strings_cstyle(kvp.second.data(), *dst);
            }
        } else if (section.first == "settings") {
            // Load the settings.
            for (auto &kvp : section.second) {
                if (kvp.first == "autocenter") {
                }
            }
        } else
            // Ignore an unknown section.
            continue;
        if (presets != nullptr) {
            // Load the print, filament or printer preset.
            const DynamicPrintConfig &default_config = presets->default_preset().config;
            DynamicPrintConfig config(default_config);
            for (auto &kvp : section.second)
                config.set_deserialize(kvp.first, kvp.second.data());
            Preset::normalize(config);
            // Report configuration fields, which are misplaced into a wrong group.
            std::string incorrect_keys;
            size_t      n_incorrect_keys = 0;
            for (const std::string &key : config.keys())
                if (! default_config.has(key)) {
                    if (incorrect_keys.empty())
                        incorrect_keys = key;
                    else {
                        incorrect_keys += ", ";
                        incorrect_keys += key;
                    }
                    config.erase(key);
                    ++ n_incorrect_keys;
                }
            if (! incorrect_keys.empty())
                BOOST_LOG_TRIVIAL(error) << "Error in a Vendor Config Bundle \"" << path << "\": The printer preset \"" << 
                    section.first << "\" contains the following incorrect keys: " << incorrect_keys << ", which were removed";
            if ((flags & LOAD_CFGBNDLE_SYSTEM) && presets == &printers) {
                // Filter out printer presets, which are not mentioned in the vendor profile.
                // These presets are considered not installed.
                auto printer_model   = config.opt_string("printer_model");
                if (printer_model.empty()) {
                    BOOST_LOG_TRIVIAL(error) << "Error in a Vendor Config Bundle \"" << path << "\": The printer preset \"" << 
                        section.first << "\" defines no printer model, it will be ignored.";
                    continue;
                }
                auto printer_variant = config.opt_string("printer_variant");
                if (printer_variant.empty()) {
                    BOOST_LOG_TRIVIAL(error) << "Error in a Vendor Config Bundle \"" << path << "\": The printer preset \"" << 
                        section.first << "\" defines no printer variant, it will be ignored.";
                    continue;
                }
                auto it_model = std::find_if(vendor_profile->models.cbegin(), vendor_profile->models.cend(),
                    [&](const VendorProfile::PrinterModel &m) { return m.id == printer_model; }
                );
                if (it_model == vendor_profile->models.end()) {
                    BOOST_LOG_TRIVIAL(error) << "Error in a Vendor Config Bundle \"" << path << "\": The printer preset \"" << 
                        section.first << "\" defines invalid printer model \"" << printer_model << "\", it will be ignored.";
                    continue;
                }
                auto it_variant = it_model->variant(printer_variant);
                if (it_variant == nullptr) {
                    BOOST_LOG_TRIVIAL(error) << "Error in a Vendor Config Bundle \"" << path << "\": The printer preset \"" << 
                        section.first << "\" defines invalid printer variant \"" << printer_variant << "\", it will be ignored.";
                    continue;
                }
                const Preset *preset_existing = presets->find_preset(section.first, false);
                if (preset_existing != nullptr) {
                    BOOST_LOG_TRIVIAL(error) << "Error in a Vendor Config Bundle \"" << path << "\": The printer preset \"" << 
                        section.first << "\" has already been loaded from another Confing Bundle.";
                    continue;
                }
            }
            // Decide a full path to this .ini file.
            auto file_name = boost::algorithm::iends_with(preset_name, ".ini") ? preset_name : preset_name + ".ini";
            auto file_path = (boost::filesystem::path(data_dir()) 
#ifdef SLIC3R_PROFILE_USE_PRESETS_SUBDIR
                // Store the print/filament/printer presets into a "presets" directory.
                / "presets" 
#else
                // Store the print/filament/printer presets at the same location as the upstream Slic3r.
#endif
                / presets->name() / file_name).make_preferred();
            // Load the preset into the list of presets, save it to disk.
            Preset &loaded = presets->load_preset(file_path.string(), preset_name, std::move(config), false);
            if (flags & LOAD_CFGBNDLE_SAVE)
                loaded.save();
            if (flags & LOAD_CFGBNDLE_SYSTEM) {
                loaded.is_system = true;
                loaded.vendor = vendor_profile;
            }
            ++ presets_loaded;
        }
    }

    // 3) Activate the presets.
    if ((flags & LOAD_CFGBNDLE_SYSTEM) == 0) {
        if (! active_print.empty()) 
            prints.select_preset_by_name(active_print, true);
        if (! active_printer.empty())
            printers.select_preset_by_name(active_printer, true);
        // Activate the first filament preset.
        if (! active_filaments.empty() && ! active_filaments.front().empty())
            filaments.select_preset_by_name(active_filaments.front(), true);
        this->update_multi_material_filament_presets();
        for (size_t i = 0; i < std::min(this->filament_presets.size(), active_filaments.size()); ++ i)
            this->filament_presets[i] = filaments.find_preset(active_filaments[i], true)->name;
        this->update_compatible_with_printer(false);
    }

    return presets_loaded;
}

void PresetBundle::update_multi_material_filament_presets()
{
    // Verify and select the filament presets.
    auto   *nozzle_diameter = static_cast<const ConfigOptionFloats*>(printers.get_edited_preset().config.option("nozzle_diameter"));
    size_t  num_extruders   = nozzle_diameter->values.size();
    // Verify validity of the current filament presets.
    for (size_t i = 0; i < std::min(this->filament_presets.size(), num_extruders); ++ i)
        this->filament_presets[i] = this->filaments.find_preset(this->filament_presets[i], true)->name;
    // Append the rest of filament presets.
    this->filament_presets.resize(num_extruders, this->filament_presets.empty() ? this->filaments.first_visible().name : this->filament_presets.back());

    // Now verify if wiping_volumes_matrix has proper size (it is used to deduce number of extruders in wipe tower generator):
    std::vector<double> old_matrix = this->project_config.option<ConfigOptionFloats>("wiping_volumes_matrix")->values;
    size_t old_number_of_extruders = int(sqrt(old_matrix.size())+EPSILON);
    if (num_extruders != old_number_of_extruders) {
            // First verify if purging volumes presets for each extruder matches number of extruders
            std::vector<double>& extruders = this->project_config.option<ConfigOptionFloats>("wiping_volumes_extruders")->values;
            while (extruders.size() < 2*num_extruders) {
                extruders.push_back(extruders.size()>1 ? extruders[0] : 50.);  // copy the values from the first extruder
                extruders.push_back(extruders.size()>1 ? extruders[1] : 50.);
            }
            while (extruders.size() > 2*num_extruders) {
                extruders.pop_back();
                extruders.pop_back();
            }

        std::vector<double> new_matrix;
        for (unsigned int i=0;i<num_extruders;++i)
            for (unsigned int j=0;j<num_extruders;++j) {
                // append the value for this pair from the old matrix (if it's there):
                if (i<old_number_of_extruders && j<old_number_of_extruders)
                    new_matrix.push_back(old_matrix[i*old_number_of_extruders + j]);
                else
                    new_matrix.push_back( i==j ? 0. : extruders[2*i]+extruders[2*j+1]); // so it matches new extruder volumes
            }
		this->project_config.option<ConfigOptionFloats>("wiping_volumes_matrix")->values = new_matrix;
    }
}

void PresetBundle::update_compatible_with_printer(bool select_other_if_incompatible)
{
    const Preset                   &printer_preset             = this->printers.get_edited_preset();
    const std::string              &prefered_print_profile     = printer_preset.config.opt_string("default_print_profile");
    const std::vector<std::string> &prefered_filament_profiles = printer_preset.config.option<ConfigOptionStrings>("default_filament_profile")->values;
    prefered_print_profile.empty() ?
        this->prints.update_compatible_with_printer(printer_preset, select_other_if_incompatible) :
        this->prints.update_compatible_with_printer(printer_preset, select_other_if_incompatible,
            [&prefered_print_profile](const std::string& profile_name){ return profile_name == prefered_print_profile; });
    prefered_filament_profiles.empty() ?
        this->filaments.update_compatible_with_printer(printer_preset, select_other_if_incompatible) :
        this->filaments.update_compatible_with_printer(printer_preset, select_other_if_incompatible,
            [&prefered_filament_profiles](const std::string& profile_name)
                { return std::find(prefered_filament_profiles.begin(), prefered_filament_profiles.end(), profile_name) != prefered_filament_profiles.end(); });
    if (select_other_if_incompatible) {
        // Verify validity of the current filament presets.
        this->filament_presets.front() = this->filaments.get_edited_preset().name;
        for (size_t idx = 1; idx < this->filament_presets.size(); ++ idx) {
            std::string &filament_name = this->filament_presets[idx];
            Preset      *preset        = this->filaments.find_preset(filament_name, false);
            if (preset == nullptr || ! preset->is_compatible) {
                // Pick a compatible profile. If there are prefered_filament_profiles, use them.
                if (prefered_filament_profiles.empty())
                    filament_name = this->filaments.first_compatible().name;
                else {
                    const std::string &preferred = (idx < prefered_filament_profiles.size()) ? 
                        prefered_filament_profiles[idx] : prefered_filament_profiles.front();
                    filament_name = this->filaments.first_compatible(
                        [&preferred](const std::string& profile_name){ return profile_name == preferred; }).name;
                }
            }
        }
    }
}

void PresetBundle::export_configbundle(const std::string &path) //, const DynamicPrintConfig &settings
{
    boost::nowide::ofstream c;
    c.open(path, std::ios::out | std::ios::trunc);

    // Put a comment at the first line including the time stamp and Slic3r version.
    c << "# " << Slic3r::header_slic3r_generated() << std::endl;

    // Export the print, filament and printer profiles.
    for (size_t i_group = 0; i_group < 3; ++ i_group) {
        const PresetCollection &presets = (i_group == 0) ? this->prints : (i_group == 1) ? this->filaments : this->printers;
        for (const Preset &preset : presets()) {
            if (preset.is_default || preset.is_external)
                // Only export the common presets, not external files or the default preset.
                continue;
            c << std::endl << "[" << presets.name() << ":" << preset.name << "]" << std::endl;
            for (const std::string &opt_key : preset.config.keys())
                c << opt_key << " = " << preset.config.serialize(opt_key) << std::endl;
        }
    }

    // Export the names of the active presets.
    c << std::endl << "[presets]" << std::endl;
    c << "print = " << this->prints.get_selected_preset().name << std::endl;
    c << "printer = " << this->printers.get_selected_preset().name << std::endl;
    for (size_t i = 0; i < this->filament_presets.size(); ++ i) {
        char suffix[64];
        if (i > 0)
            sprintf(suffix, "_%d", i);
        else
            suffix[0] = 0;
        c << "filament" << suffix << " = " << this->filament_presets[i] << std::endl;
    }

#if 0
    // Export the following setting values from the provided setting repository.
    static const char *settings_keys[] = { "autocenter" };
    c << "[settings]" << std::endl;
    for (size_t i = 0; i < sizeof(settings_keys) / sizeof(settings_keys[0]); ++ i)
        c << settings_keys[i] << " = " << settings.serialize(settings_keys[i]) << std::endl;
#endif

    c.close();
}

// Set the filament preset name. As the name could come from the UI selection box, 
// an optional "(modified)" suffix will be removed from the filament name.
void PresetBundle::set_filament_preset(size_t idx, const std::string &name)
{
	if (name.find_first_of("-------") == 0)
		return;

    if (idx >= filament_presets.size())
        filament_presets.resize(idx + 1, filaments.default_preset().name);
    filament_presets[idx] = Preset::remove_suffix_modified(name);
}

static inline int hex_digit_to_int(const char c)
{
    return 
        (c >= '0' && c <= '9') ? int(c - '0') : 
        (c >= 'A' && c <= 'F') ? int(c - 'A') + 10 :
        (c >= 'a' && c <= 'f') ? int(c - 'a') + 10 : -1;
}

bool PresetBundle::parse_color(const std::string &scolor, unsigned char *rgb_out)
{
    rgb_out[0] = rgb_out[1] = rgb_out[2] = 0;
    if (scolor.size() != 7 || scolor.front() != '#')
        return false;
    const char *c = scolor.data() + 1;
    for (size_t i = 0; i < 3; ++ i) {
        int digit1 = hex_digit_to_int(*c ++);
        int digit2 = hex_digit_to_int(*c ++);
        if (digit1 == -1 || digit2 == -1)
            return false;
        rgb_out[i] = (unsigned char)(digit1 * 16 + digit2);
    }
    return true;
}

void PresetBundle::update_platter_filament_ui(unsigned int idx_extruder, wxBitmapComboBox *ui)
{
    if (ui == nullptr)
        return;

    unsigned char rgb[3];
    std::string extruder_color = this->printers.get_edited_preset().config.opt_string("extruder_colour", idx_extruder);
    if (! parse_color(extruder_color, rgb))
        // Extruder color is not defined.
        extruder_color.clear();

    // Fill in the list from scratch.
    ui->Freeze();
    ui->Clear();
	size_t selected_preset_item = 0;
    const Preset *selected_preset = this->filaments.find_preset(this->filament_presets[idx_extruder]);
    // Show wide icons if the currently selected preset is not compatible with the current printer,
    // and draw a red flag in front of the selected preset.
    bool          wide_icons      = selected_preset != nullptr && ! selected_preset->is_compatible && m_bitmapIncompatible != nullptr;
    assert(selected_preset != nullptr);
	std::map<wxString, wxBitmap*> nonsys_presets;
	wxString selected_str = "";
	if (!this->filaments().front().is_visible)
		ui->Append("------- " + _(L("System presets")) + " -------", wxNullBitmap);
	for (int i = this->filaments().front().is_visible ? 0 : 1; i < int(this->filaments().size()); ++i) {
        const Preset &preset    = this->filaments.preset(i);
        bool          selected  = this->filament_presets[idx_extruder] == preset.name;
		if (! preset.is_visible || (! preset.is_compatible && ! selected))
			continue;
		// Assign an extruder color to the selected item if the extruder color is defined.
		std::string   filament_rgb = preset.config.opt_string("filament_colour", 0);
		std::string   extruder_rgb = (selected && !extruder_color.empty()) ? extruder_color : filament_rgb;
        bool          single_bar   = filament_rgb == extruder_rgb;
        std::string   bitmap_key   = single_bar ? filament_rgb : filament_rgb + extruder_rgb;
        // If the filament preset is not compatible and there is a "red flag" icon loaded, show it left
        // to the filament color image.
        if (wide_icons)
            bitmap_key += preset.is_compatible ? ",cmpt" : ",ncmpt";
        bitmap_key += (preset.is_system || preset.is_default) ? ",syst" : ",nsyst";
        if (preset.is_dirty)
            bitmap_key += ",drty";
        wxBitmap     *bitmap       = m_bitmapCache->find(bitmap_key);
        if (bitmap == nullptr) {
            // Create the bitmap with color bars.
            std::vector<wxBitmap> bmps;
            if (wide_icons)
                // Paint a red flag for incompatible presets.
                bmps.emplace_back(preset.is_compatible ? m_bitmapCache->mkclear(16, 16) : *m_bitmapIncompatible);
            // Paint the color bars.
            parse_color(filament_rgb, rgb);
            bmps.emplace_back(m_bitmapCache->mksolid(single_bar ? 24 : 16, 16, rgb));
            if (! single_bar) {
                parse_color(extruder_rgb, rgb);
                bmps.emplace_back(m_bitmapCache->mksolid(8,  16, rgb));
            }
            // Paint a lock at the system presets.
            bmps.emplace_back(m_bitmapCache->mkclear(2, 16));
			bmps.emplace_back((preset.is_system || preset.is_default) ? *m_bitmapLock : m_bitmapCache->mkclear(16, 16));
//                 (preset.is_dirty ? *m_bitmapLockOpen : *m_bitmapLock) : m_bitmapCache->mkclear(16, 16));
            bitmap = m_bitmapCache->insert(bitmap_key, bmps);
		}

		if (preset.is_default || preset.is_system){
			ui->Append(wxString::FromUTF8((preset.name + (preset.is_dirty ? Preset::suffix_modified() : "")).c_str()), 
				(bitmap == 0) ? wxNullBitmap : *bitmap);
			if (selected)
				selected_preset_item = ui->GetCount() - 1;
		}
		else
		{
			nonsys_presets.emplace(wxString::FromUTF8((preset.name + (preset.is_dirty ? Preset::suffix_modified() : "")).c_str()), 
				(bitmap == 0) ? &wxNullBitmap : bitmap);
			if (selected)
				selected_str = wxString::FromUTF8((preset.name + (preset.is_dirty ? Preset::suffix_modified() : "")).c_str());
		}
		if (preset.is_default)
			ui->Append("------- " + _(L("System presets")) + " -------", wxNullBitmap);
    }

	if (!nonsys_presets.empty())
	{
		ui->Append("-------  " + _(L("User presets")) + "  -------", wxNullBitmap);
		for (std::map<wxString, wxBitmap*>::iterator it = nonsys_presets.begin(); it != nonsys_presets.end(); ++it) {
			ui->Append(it->first, *it->second);
			if (it->first == selected_str)
				selected_preset_item = ui->GetCount() - 1;
		}
	}
	ui->SetSelection(selected_preset_item);
	ui->SetToolTip(ui->GetString(selected_preset_item));
    ui->Thaw();
}

void PresetBundle::set_default_suppressed(bool default_suppressed)
{
    prints.set_default_suppressed(default_suppressed);
    filaments.set_default_suppressed(default_suppressed);
    printers.set_default_suppressed(default_suppressed);
}

} // namespace Slic3r<|MERGE_RESOLUTION|>--- conflicted
+++ resolved
@@ -561,23 +561,16 @@
     // First load the print and printer presets.
     for (size_t i_group = 0; i_group < 2; ++ i_group) {
         PresetCollection &presets = (i_group == 0) ? this->prints : this->printers;
-<<<<<<< HEAD
         // Split the "compatible_printers_condition" and "inherits" values one by one from a single vector to the print & printer profiles.
         size_t idx = (i_group == 0) ? 0 : num_extruders + 1;
         inherits                      = inherits_values[idx];
         compatible_printers_condition = compatible_printers_condition_values[idx];
-		if (is_external)
+		if (is_external) {
             presets.load_external_preset(name_or_path, name,
                 config.opt_string((i_group == 0) ? "print_settings_id" : "printer_settings_id", true), 
                 config);
-=======
-		Preset &preset = presets.load_preset(is_external ? name_or_path : presets.path_from_name(name), name, config);
-        if (is_external) {
-            preset.is_external = true;
             presets.update_edited_preset_is_external(true);
-        }
->>>>>>> fcc78119
-        else
+        } else
             presets.load_preset(presets.path_from_name(name), name, config).save();
     }
 
@@ -587,21 +580,13 @@
     config.option<ConfigOptionStrings>("default_filament_profile", true)->values.resize(num_extruders, std::string());
 
     if (num_extruders <= 1) {
-<<<<<<< HEAD
         // Split the "compatible_printers_condition" and "inherits" from the cummulative vectors to separate filament presets.
         inherits                      = inherits_values[1];
         compatible_printers_condition = compatible_printers_condition_values[1];
-        if (is_external)
+        if (is_external) {
             this->filaments.load_external_preset(name_or_path, name, old_filament_profile_names->values.front(), config);
-=======
-        Preset &preset = this->filaments.load_preset(
-			is_external ? name_or_path : this->filaments.path_from_name(name), name, config);
-        if (is_external) {
-            preset.is_external = true;
             this->filaments.update_edited_preset_is_external(true);
-        }
->>>>>>> fcc78119
-        else
+        } else
             this->filaments.load_preset(this->filaments.path_from_name(name), name, config).save();
         this->filament_presets.clear();
         this->filament_presets.emplace_back(name);
@@ -629,13 +614,13 @@
             cfg.opt_string("compatible_printers_condition", true) = compatible_printers_condition_values[i + 1];
             cfg.opt_string("inherits", true)                      = inherits_values[i + 1];
             // Load all filament presets, but only select the first one in the preset dialog.
-<<<<<<< HEAD
             Preset *loaded = nullptr;
-            if (is_external)
+            if (is_external) {
                 loaded = &this->filaments.load_external_preset(name_or_path, name,
                     (i < old_filament_profile_names->values.size()) ? old_filament_profile_names->values[i] : "",
                     std::move(cfg), i == 0);
-            else {
+                this->filaments.update_edited_preset_is_external(true);
+            } else {
                 // Used by the config wizard when creating a custom setup.
                 // Therefore this block should only be called for a single extruder.
                 char suffix[64];
@@ -649,18 +634,6 @@
                 loaded->save();
             }
             this->filament_presets.emplace_back(loaded->name);
-=======
-            Preset &preset = this->filaments.load_preset(
-				is_external ? name_or_path : this->filaments.path_from_name(new_name),
-                new_name, std::move(configs[i]), i == 0);
-            if (is_external) {
-                preset.is_external = true;
-                this->filaments.update_edited_preset_is_external(true);
-            }
-            else
-                preset.save();
-            this->filament_presets.emplace_back(new_name);
->>>>>>> fcc78119
         }
     }
 
