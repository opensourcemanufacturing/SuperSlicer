--- conflicted
+++ resolved
@@ -16,16 +16,7 @@
 bool
 Surface::is_solid() const
 {
-<<<<<<< HEAD
-    return this->surface_type == stTop
-        || this->surface_type == stBottom
-        || this->surface_type == stBottomBridge
-        || this->surface_type == stInternalSolid
-        || this->surface_type == stInternalBridge
-        || this->surface_type & stOverBridge != 0;
-=======
     return (this->surface_type & (stTop | stBottom | stSolid | stBridge)) != 0;
->>>>>>> 21eb603c
 }
 
 bool
@@ -67,7 +58,7 @@
 bool
 Surface::is_over_bridge() const
 {
-    return this->surface_type & stOverBridge != 0;
+    return (this->surface_type & stOverBridge) != 0;
 }
 
 }