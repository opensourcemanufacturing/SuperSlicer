--- conflicted
+++ resolved
@@ -64,29 +64,20 @@
     /// Returns a flattened copy of this ExtrusionEntityCollection. That is, all of the items in its entities vector are not collections.
     /// You should be iterating over flatten().entities if you are interested in the underlying ExtrusionEntities (and don't care about hierarchy).
     ExtrusionEntityCollection flatten() const;
-<<<<<<< HEAD
     void flatten_if_sortable(ExtrusionEntityCollection* retval) const;
     ExtrusionEntityCollection flatten_if_sortable() const;
-=======
-
-
->>>>>>> d17659b6
     double min_mm3_per_mm() const;
     Polyline as_polyline() const {
         CONFESS("Calling as_polyline() on a ExtrusionEntityCollection");
         return Polyline();
     };
-<<<<<<< HEAD
     virtual bool is_solid_infill() const;
-=======
-
     ExtrusionEntitiesPtr::iterator begin() { return entities.begin(); }
     ExtrusionEntitiesPtr::iterator end() { return entities.end(); }
     ExtrusionEntitiesPtr::const_iterator cbegin() const { return entities.cbegin(); }
     ExtrusionEntitiesPtr::const_iterator cend() const { return entities.cend(); }
 
     
->>>>>>> d17659b6
 };
 
 }
