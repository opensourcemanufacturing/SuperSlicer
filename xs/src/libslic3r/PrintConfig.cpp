--- conflicted
+++ resolved
@@ -903,14 +903,9 @@
     def->default_value = new ConfigOptionFloatOrPercent(0, false);
 
     def = this->add("infill_first", coBool);
-<<<<<<< HEAD
     def->label = L("Infill before perimeters");
+    def->category = L("Infill");
     def->tooltip = L("This option will switch the print order of perimeters and infill, making the latter first.");
-=======
-    def->label = _L("Infill before perimeters");
-    def->category = _L("Infill");
-    def->tooltip = _L("This option will switch the print order of perimeters and infill, making the latter first.");
->>>>>>> 50f5ecdf
     def->cli = "infill-first!";
     def->default_value = new ConfigOptionBool(false);
 
