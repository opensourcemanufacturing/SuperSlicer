%module{Slic3r::XS};

%{
#include <xsinit.h>
#include "libslic3r/Print.hpp"
#include "libslic3r/PlaceholderParser.hpp"
%}

%package{Slic3r::Print::State};
%{

IV
_constant()
  ALIAS:
    STEP_SLICE              = posSlice
    STEP_PERIMETERS         = posPerimeters
    STEP_PREPARE_INFILL     = posPrepareInfill
    STEP_INFILL             = posInfill
    STEP_SUPPORTMATERIAL    = posSupportMaterial
    STEP_SKIRT              = psSkirt
    STEP_BRIM               = psBrim
    STEP_WIPE_TOWER         = psWipeTower
  PROTOTYPE:
  CODE:
    RETVAL = ix;
  OUTPUT: RETVAL

%}

%name{Slic3r::Print::Region} class PrintRegion {
    // owned by Print, no constructor/destructor

    Ref<StaticPrintConfig> config()
        %code%{ RETVAL = &THIS->config(); %};
    Ref<Print> print();
    
    Clone<Flow> flow(FlowRole role, double layer_height, bool bridge, bool first_layer, double width, PrintObject* object)
        %code%{ RETVAL = THIS->flow(role, layer_height, bridge, first_layer, width, *object); %};
};

%name{Slic3r::Print::Object} class PrintObject {
    // owned by Print, no constructor/destructor

    int region_count()
        %code%{ RETVAL = THIS->print()->regions().size(); %};

    int region_volumes_count()
        %code%{ RETVAL = THIS->region_volumes.size(); %};
    Ref<Print> print();
    Ref<ModelObject> model_object();
    Ref<StaticPrintConfig> config()
        %code%{ RETVAL = &THIS->config(); %};
    Points copies();
    t_layer_height_ranges layer_height_ranges()
        %code%{ RETVAL = THIS->layer_height_ranges; %};
    std::vector<double> layer_height_profile()
        %code%{ RETVAL = THIS->layer_height_profile; %};
    Clone<BoundingBox> bounding_box();
    
    Points _shifted_copies()
        %code%{ RETVAL = THIS->copies(); %};

    bool add_copy(Vec2d* point)
        %code%{ RETVAL = THIS->add_copy(*point); %};
    bool delete_last_copy();
    bool reload_model_instances();
    void set_layer_height_ranges(t_layer_height_ranges layer_height_ranges)
        %code%{ THIS->layer_height_ranges = layer_height_ranges; %};

    size_t layer_count();
    Ref<Layer> get_layer(int idx);

    size_t support_layer_count();
    Ref<SupportLayer> get_support_layer(int idx);

    bool step_done(PrintObjectStep step)
        %code%{ RETVAL = THIS->is_step_done(step); %};

    void slice();
};

%name{Slic3r::Print} class Print {
    Print();
    ~Print();

    Ref<StaticPrintConfig> config()
        %code%{ RETVAL = const_cast<GCodeConfig*>(static_cast<const GCodeConfig*>(&THIS->config())); %};
    Ref<PlaceholderParser> placeholder_parser()
        %code%{ RETVAL = &THIS->placeholder_parser(); %};
    Ref<ExtrusionEntityCollection> skirt()
        %code%{ RETVAL = const_cast<ExtrusionEntityCollection*>(&THIS->skirt()); %};
    Ref<ExtrusionEntityCollection> brim()
        %code%{ RETVAL = const_cast<ExtrusionEntityCollection*>(&THIS->brim()); %};
    std::string estimated_normal_print_time()
        %code%{ RETVAL = THIS->print_statistics().estimated_normal_print_time; %};
    std::string estimated_silent_print_time()
        %code%{ RETVAL = THIS->print_statistics().estimated_silent_print_time; %};
    double total_used_filament()
        %code%{ RETVAL = THIS->print_statistics().total_used_filament; %};
    double total_extruded_volume()
        %code%{ RETVAL = THIS->print_statistics().total_extruded_volume; %};
    double total_weight()
        %code%{ RETVAL = THIS->print_statistics().total_weight; %};
    double total_cost()
        %code%{ RETVAL = THIS->print_statistics().total_cost; %};
    double total_wipe_tower_cost()
        %code%{ RETVAL = THIS->print_statistics().total_wipe_tower_cost; %};
    double total_wipe_tower_filament()
        %code%{ RETVAL = THIS->print_statistics().total_wipe_tower_filament; %};
    int wipe_tower_number_of_toolchanges()
        %code%{ RETVAL = THIS->wipe_tower_data().number_of_toolchanges; %};
    PrintObjectPtrs* objects()
        %code%{ RETVAL = const_cast<PrintObjectPtrs*>(&THIS->objects()); %};
    void clear_objects();
    Ref<PrintObject> get_object(int idx)
        %code%{ RETVAL = THIS->objects()[idx]; %};
    void delete_object(int idx);
    void reload_object(int idx);
    bool reload_model_instances();
    size_t object_count()
        %code%{ RETVAL = THIS->objects().size(); %};

    PrintRegionPtrs* regions()
        %code%{ RETVAL = const_cast<PrintRegionPtrs*>(&THIS->regions()); %};
    Ref<PrintRegion> get_region(int idx)
        %code%{ RETVAL = THIS->regions()[idx]; %};
    size_t region_count()
        %code%{ RETVAL = THIS->regions().size(); %};
    
    bool step_done(PrintStep step)
        %code%{ RETVAL = THIS->is_step_done(step); %};
    bool object_step_done(PrintObjectStep step)
        %code%{ RETVAL = THIS->is_step_done(step); %};
    
    SV* filament_stats()
        %code%{
            HV* hv = newHV();
            for (std::map<size_t,float>::const_iterator it = THIS->print_statistics().filament_stats.begin(); it != THIS->print_statistics().filament_stats.end(); ++it) {
                // stringify extruder_id
                std::ostringstream ss;
                ss << it->first;
                std::string str = ss.str();
                
                (void)hv_store( hv, str.c_str(), str.length(), newSViv(it->second), 0 );
                RETVAL = newRV_noinc((SV*)hv);
            }
        %};
    double max_allowed_layer_height() const;
    bool has_support_material() const;
    void auto_assign_extruders(ModelObject* model_object);
    std::string output_filepath(std::string path = "")
        %code%{
            try {
                RETVAL = THIS->output_filepath(path);
            } catch (std::exception& e) {
                croak("%s\n", e.what());
            }
        %};
        
    void add_model_object(ModelObject* model_object, int idx = -1);
    bool apply_config(DynamicPrintConfig* config)
        %code%{ RETVAL = THIS->apply_config(*config); %};
    bool has_infinite_skirt();
    std::vector<unsigned int> extruders() const;
    int validate() %code%{ 
            std::string err = THIS->validate(); 
            if (! err.empty())
                croak("Configuration is not valid: %s\n", err.c_str()); 
            RETVAL = 1;
        %};
    Clone<BoundingBox> bounding_box();
    Clone<BoundingBox> total_bounding_box();
    Clone<Point>       size() %code%{ RETVAL = THIS->bounding_box().size(); %};

    void set_callback_event(int evt) %code%{
        %};
    void set_status_silent();
    void set_status(int percent, const char *message);

    void process() %code%{
            try {
                THIS->process();
            } catch (std::exception& e) {
                croak(e.what());
            }
        %};

    void export_gcode_with_preview_data(char *path_template, GCodePreviewData *preview_data) %code%{
            try {
                THIS->export_gcode(path_template, preview_data);
            } catch (std::exception& e) {
                croak(e.what());
            }
        %};

    void export_gcode(char *path_template) %code%{
            try {
                THIS->export_gcode(path_template, nullptr);
            } catch (std::exception& e) {
                croak(e.what());
            }
        %};

<<<<<<< HEAD
double
Print::total_cost(...)
    CODE:
        if (items > 1) {
            THIS->total_cost = (double)SvNV(ST(1));
        }
        RETVAL = THIS->total_cost;
    OUTPUT:
        RETVAL

double
Print::total_wipe_tower_cost(...)
    CODE:
        if (items > 1) {
            THIS->total_wipe_tower_cost = (double)SvNV(ST(1));
        }
        RETVAL = THIS->total_wipe_tower_cost;
    OUTPUT:
        RETVAL

double
Print::total_wipe_tower_filament(...)
    CODE:
        if (items > 1) {
            THIS->total_wipe_tower_filament = (double)SvNV(ST(1));
        }
        RETVAL = THIS->total_wipe_tower_filament;
    OUTPUT:
        RETVAL

int
Print::m_wipe_tower_number_of_toolchanges(...)
    CODE:
        if (items > 1) {
            THIS->m_wipe_tower_number_of_toolchanges = (double)SvNV(ST(1));
        }
        RETVAL = THIS->m_wipe_tower_number_of_toolchanges;
    OUTPUT:
        RETVAL        
%}
=======
    void export_png(char *path) %code%{
            try {
                THIS->export_png(path);
            } catch (std::exception& e) {
                croak(e.what());
            }
        %};
>>>>>>> 0558b534
};<|MERGE_RESOLUTION|>--- conflicted
+++ resolved
@@ -201,48 +201,6 @@
             }
         %};
 
-<<<<<<< HEAD
-double
-Print::total_cost(...)
-    CODE:
-        if (items > 1) {
-            THIS->total_cost = (double)SvNV(ST(1));
-        }
-        RETVAL = THIS->total_cost;
-    OUTPUT:
-        RETVAL
-
-double
-Print::total_wipe_tower_cost(...)
-    CODE:
-        if (items > 1) {
-            THIS->total_wipe_tower_cost = (double)SvNV(ST(1));
-        }
-        RETVAL = THIS->total_wipe_tower_cost;
-    OUTPUT:
-        RETVAL
-
-double
-Print::total_wipe_tower_filament(...)
-    CODE:
-        if (items > 1) {
-            THIS->total_wipe_tower_filament = (double)SvNV(ST(1));
-        }
-        RETVAL = THIS->total_wipe_tower_filament;
-    OUTPUT:
-        RETVAL
-
-int
-Print::m_wipe_tower_number_of_toolchanges(...)
-    CODE:
-        if (items > 1) {
-            THIS->m_wipe_tower_number_of_toolchanges = (double)SvNV(ST(1));
-        }
-        RETVAL = THIS->m_wipe_tower_number_of_toolchanges;
-    OUTPUT:
-        RETVAL        
-%}
-=======
     void export_png(char *path) %code%{
             try {
                 THIS->export_png(path);
@@ -250,5 +208,4 @@
                 croak(e.what());
             }
         %};
->>>>>>> 0558b534
 };